--- conflicted
+++ resolved
@@ -105,11 +105,7 @@
 pub trait Storage {
   // TODO : the trait for fn get shall be Option<Vec<u8>> to cover the situation that cannot
   //        fetched requested content. Instead, the current implementation return empty Vec
-<<<<<<< HEAD
-  /// Fetct the data bearing the name.
-=======
   /// Fetch the data bearing the name
->>>>>>> 4ffd35d2
   fn get(&self, name: Vec<u8>) -> Vec<u8>;
 
   /// Insert the data bearing the name.
@@ -220,13 +216,8 @@
   /// This is an implementation of the get_storage function from example.
   pub fn get_storage(&'a mut self) -> &'a mut Storage { self.storage }
 
-<<<<<<< HEAD
   /// Write method mirrors a posix type write mechanism.
   /// It losely mimics a filesystem interface for easy connection to FUSE like
-=======
-  /// Write method mirrors a posix type write mechanism
-  /// loosely mimics filsystem interface for easy connection to FUSE like
->>>>>>> 4ffd35d2
   /// programs as well as fine grained access to system level libraries for developers.
   /// The input data will be written from the specified position (starts from 0).
   pub fn write(&mut self, data: &str, position: u64) {
@@ -248,22 +239,13 @@
     str::from_utf8(raw).unwrap()
   }
 
-<<<<<<< HEAD
   /// This function returns a DataMap, which is the info required to recover encrypted content from storage.
-  /// Content temporarily held in self_encryptor will only get flushed into storage when this
-  /// function is called.
-  pub fn close(&mut self) -> datamap::DataMap {
-    if self.closed {
-      panic!("Encryptor closed, you must start a new Encryptor::new()")
-=======
-  /// returning DataMap, which is the info required to recover encrypted content from storage.
   /// Content temporarily held in self_encryptor will only get flushed into storage when this
   /// function gets called.
   pub fn close(mut self) -> datamap::DataMap {
     if self.file_size < (3 * MIN_CHUNK_SIZE) as u64 {
       let content = self.sequencer.to_vec();
       datamap::DataMap::Content(content)
->>>>>>> 4ffd35d2
     } else {
       // assert(self.get_num_chunks() > 2 && "Try to close with less than 3 chunks");
       let mut tmp_chunks : Vec<datamap::ChunkDetails> = Vec::new();
@@ -516,1140 +498,321 @@
   }
 }
 
-<<<<<<< HEAD
-// #[cfg(test)]
-// #[allow(dead_code, unused_variables, unused_assignments)]
-// mod test {
-//   use super::*;
-=======
+
 #[cfg(test)]
 #[allow(dead_code, unused_variables, unused_assignments)]
 mod test {
-
   use super::*;
->>>>>>> 4ffd35d2
-
-//   fn random_string(length: u64) -> String {
-//         (0..length).map(|_| (0x20u8 + (super::rand::random::<f32>() * 96.0) as u8) as char).collect()
-//   }
-
-//   pub struct Entry {
-//     name: Vec<u8>,
-//     data: Vec<u8>
-//   }
-
-//   pub struct MyStorage {
-//     entries: Vec<Entry>
-//   }
-
-//   impl MyStorage {
-//     pub fn new() -> MyStorage {
-//       MyStorage { entries: Vec::new() }
-//     }
-
-//     pub fn has_chunk(&self, name: Vec<u8>) -> bool {
-//       for entry in self.entries.iter() {
-//         if entry.name == name { return true }
-//       }
-//       false
-//     }
-//   }
-
-//   impl Storage for MyStorage {
-//     fn get(&self, name: Vec<u8>) -> Vec<u8> {
-//       for entry in self.entries.iter() {
-//         if entry.name == name { return entry.data.to_vec() }
-//       }
-
-//       vec![]
-//     }
-
-//     fn put(&mut self, name: Vec<u8>, data: Vec<u8>) {
-//       self.entries.push(Entry { name : name, data : data })
-//     }
-//   }
-
-//   #[test]
-//   fn test_xor() {
-//     let mut data: Vec<u8> = vec![];
-//     let mut pad: Vec<u8> = vec![];
-//     for _ in (0..800) {
-//       data.push(super::rand::random::<u8>());
-//     }
-//     for _ in (0..333) {
-//       pad.push(super::rand::random::<u8>());
-//     }
-//     assert_eq!(data, xor(&xor(&data,&pad), &pad));
-//   }
-
-
-
-//   #[test]
-//   fn check_write_and_read() {
-//     let mut my_storage = MyStorage::new();
-//     let size = 3 as u64;
-//     let the_string = random_string(size);
-//     let mut data_map = datamap::DataMap::None;
-//   {  
-//     let mut se = SelfEncryptor::new(&mut my_storage as &mut Storage, datamap::DataMap::None);
-//     se.write(&the_string, 5u64);
-//     assert_eq!(se.file_size, (size + 5) as u64);
-//     data_map = se.close();
-//     match data_map {
-//       datamap::DataMap::Chunks(ref chunks) => panic!("shall not return DataMap::Chunks"),
-//       datamap::DataMap::Content(ref content) => {
-//         assert_eq!(content.len(), (size + 5) as usize);
-//       }
-//       datamap::DataMap::None => panic!("shall not return DataMap::None"),
-//     } 
-//   }
-//     let mut new_se = SelfEncryptor::new(&mut my_storage as &mut Storage, data_map);
-//   {
-//     let fetched = new_se.read(5u64, size);
-//     // check datas match
-//     assert_eq!(fetched, the_string);
-//   }
+
+  fn random_string(length: u64) -> String {
+        (0..length).map(|_| (0x20u8 + (super::rand::random::<f32>() * 96.0) as u8) as char).collect()
+  }
+
+  pub struct Entry {
+    name: Vec<u8>,
+    data: Vec<u8>
+  }
+
+  pub struct MyStorage {
+    entries: Vec<Entry>
+  }
+
+  impl MyStorage {
+    pub fn new() -> MyStorage {
+      MyStorage { entries: Vec::new() }
+    }
+
+    pub fn has_chunk(&self, name: Vec<u8>) -> bool {
+      for entry in self.entries.iter() {
+        if entry.name == name { return true }
+      }
+      false
+    }
+  }
+
+  impl Storage for MyStorage {
+    fn get(&self, name: Vec<u8>) -> Vec<u8> {
+      for entry in self.entries.iter() {
+        if entry.name == name { return entry.data.to_vec() }
+      }
+
+      vec![]
+    }
+
+    fn put(&mut self, name: Vec<u8>, data: Vec<u8>) {
+      self.entries.push(Entry { name : name, data : data })
+    }
+  }
+
+  #[test]
+  fn test_xor() {
+    let mut data: Vec<u8> = vec![];
+    let mut pad: Vec<u8> = vec![];
+    for _ in (0..800) {
+      data.push(super::rand::random::<u8>());
+    }
+    for _ in (0..333) {
+      pad.push(super::rand::random::<u8>());
+    }
+    assert_eq!(data, xor(&xor(&data,&pad), &pad));
+  }
+
+
+
+  #[test]
+  fn check_write_and_read() {
+    let mut my_storage = MyStorage::new();
+    let size = 3 as u64;
+    let the_string = random_string(size);
+    let mut data_map = datamap::DataMap::None;
+  {  
+    let mut se = SelfEncryptor::new(&mut my_storage as &mut Storage, datamap::DataMap::None);
+    se.write(&the_string, 5u64);
+    assert_eq!(se.file_size, (size + 5) as u64);
+    data_map = se.close();
+    match data_map {
+      datamap::DataMap::Chunks(ref chunks) => panic!("shall not return DataMap::Chunks"),
+      datamap::DataMap::Content(ref content) => {
+        assert_eq!(content.len(), (size + 5) as usize);
+      }
+      datamap::DataMap::None => panic!("shall not return DataMap::None"),
+    } 
+  }
+    let mut new_se = SelfEncryptor::new(&mut my_storage as &mut Storage, data_map);
+  {
+    let fetched = new_se.read(5u64, size);
+    // check datas match
+    assert_eq!(fetched, the_string);
+  }
     
-//     let new_data_map = new_se.close();
-//     match new_data_map {
-//       datamap::DataMap::Chunks(ref chunks) => panic!("shall not return DataMap::Chunks"),
-//       datamap::DataMap::Content(ref content) => {
-//         assert_eq!(content.len(), (size + 5) as usize);
-//       }
-//       datamap::DataMap::None => panic!("shall not return DataMap::None"),
-//     }
+    let new_data_map = new_se.close();
+    match new_data_map {
+      datamap::DataMap::Chunks(ref chunks) => panic!("shall not return DataMap::Chunks"),
+      datamap::DataMap::Content(ref content) => {
+        assert_eq!(content.len(), (size + 5) as usize);
+      }
+      datamap::DataMap::None => panic!("shall not return DataMap::None"),
+    }
     
-//   }  
-
-
-
-//   #[test]
-//   fn check_3_min_chunks_minus1() {
-//     let mut my_storage = MyStorage::new();
-//     let mut data_map = datamap::DataMap::None;
-//     let string_len = (MIN_CHUNK_SIZE as u64 * 3) - 1;
-//     let the_string = random_string(string_len);
-//     {
-//       let mut se = SelfEncryptor::new(&mut my_storage as &mut Storage, datamap::DataMap::None);
-//       se.write(&the_string, 0);
-//       assert_eq!(se.get_num_chunks(), 0);
-//       assert_eq!(se.chunks.len(), 0);
-//       assert_eq!(se.sequencer.len(), string_len as usize);
-//       match se.my_datamap {
-//         datamap::DataMap::Chunks(ref chunks) => panic!("shall not return DataMap::Chunks"),
-//         datamap::DataMap::Content(ref content) => panic!("shall not return DataMap::Content"),
-//         datamap::DataMap::None => {}
-//       }
-//       // check close
-//       data_map = se.close();
-//     }
-//     match data_map {
-//       datamap::DataMap::Chunks(ref chunks) => panic!("shall not return DataMap::Chunks"),
-//       datamap::DataMap::Content(ref content) => { assert_eq!(content.len(), string_len as usize); }
-//       datamap::DataMap::None => panic!("shall not return DataMap::None"),
-//     }
-//     // check read, write
-//     let mut new_se = SelfEncryptor::new(&mut my_storage as &mut Storage, data_map);
-//     let fetched = new_se.read(0, string_len);
-//     assert_eq!(fetched, the_string);
-//   }
-
-<<<<<<< HEAD
-//   #[test]
-//   fn check_3_min_chunks() {
-//     let mut my_storage = MyStorage::new();
-//     let mut data_map = datamap::DataMap::None;
-//     let the_string = random_string(MIN_CHUNK_SIZE as u64 * 3);
-//     {
-//       let mut se = SelfEncryptor::new(&mut my_storage as &mut Storage, datamap::DataMap::None);
-//       se.write(&the_string, 0);
-//       // check helper functions
-//       assert_eq!(se.get_num_chunks(), 3);
-//       assert_eq!(se.get_chunk_size(0), 1024);
-//       assert_eq!(se.get_chunk_size(1), 1024);
-//       assert_eq!(se.get_chunk_size(2), 1024);
-//       assert_eq!(se.get_next_chunk_number(0), 1);
-//       assert_eq!(se.get_next_chunk_number(1), 2);
-//       assert_eq!(se.get_next_chunk_number(2), 0);
-//       assert_eq!(se.get_previous_chunk_number(0), 2);
-//       assert_eq!(se.get_previous_chunk_number(1), 0);
-//       assert_eq!(se.get_previous_chunk_number(2), 1);
-//       assert_eq!(se.get_start_end_positions(0).0, 0u64);
-//       assert_eq!(se.get_start_end_positions(0).1, MIN_CHUNK_SIZE as u64);
-//       assert_eq!(se.get_start_end_positions(1).0, MIN_CHUNK_SIZE as u64);
-//       assert_eq!(se.get_start_end_positions(1).1, 2 * MIN_CHUNK_SIZE as u64);
-//       assert_eq!(se.get_start_end_positions(2).0, 2 * MIN_CHUNK_SIZE as u64);
-//       assert_eq!(se.get_start_end_positions(2).1, 3 * MIN_CHUNK_SIZE as u64);
-//       // check close
-//       data_map = se.close();
-//     }
-//     match data_map {
-//       datamap::DataMap::Chunks(ref chunks) => {
-//         assert_eq!(chunks.len(), 3);
-//         assert_eq!(my_storage.entries.len(), 3);
-//         for chunk_detail in chunks.iter() {
-//           assert_eq!(my_storage.has_chunk(chunk_detail.hash.to_vec()), true);
-//         }
-//       }
-//       datamap::DataMap::Content(ref content) => panic!("shall not return DataMap::Content"),
-//       datamap::DataMap::None => panic!("shall not return DataMap::None"),
-//     }
-//     // check read, write
-//     let mut new_se = SelfEncryptor::new(&mut my_storage as &mut Storage, data_map);
-//     let fetched = new_se.read(0, MIN_CHUNK_SIZE as u64 * 3);
-//     assert_eq!(fetched, the_string);
-//   }
-
-//   #[test]
-//   fn check_3_min_chunks_plus1() {
-//     let mut my_storage = MyStorage::new();
-//     let mut data_map = datamap::DataMap::None;
-//     let string_len = (MIN_CHUNK_SIZE as u64 * 3) + 1;
-//     let the_string = random_string(string_len);
-//     {
-//       let mut se = SelfEncryptor::new(&mut my_storage as &mut Storage, datamap::DataMap::None);
-//       se.write(&the_string, 0);
-//       assert_eq!(se.get_num_chunks(), 3);
-//       assert_eq!(se.get_chunk_size(0), 1024);
-//       assert_eq!(se.get_chunk_size(1), 1024);
-//       assert_eq!(se.get_chunk_size(2), 1025);
-//       assert_eq!(se.get_next_chunk_number(0), 1);
-//       assert_eq!(se.get_next_chunk_number(1), 2);
-//       assert_eq!(se.get_next_chunk_number(2), 0);
-//       assert_eq!(se.get_previous_chunk_number(0), 2);
-//       assert_eq!(se.get_previous_chunk_number(1), 0);
-//       assert_eq!(se.get_previous_chunk_number(2), 1);
-//       assert_eq!(se.get_start_end_positions(0).0, 0u64);
-//       assert_eq!(se.get_start_end_positions(0).1, MIN_CHUNK_SIZE as u64);
-//       assert_eq!(se.get_start_end_positions(1).0, MIN_CHUNK_SIZE as u64);
-//       assert_eq!(se.get_start_end_positions(1).1, 2 * MIN_CHUNK_SIZE as u64);
-//       assert_eq!(se.get_start_end_positions(2).0, 2 * MIN_CHUNK_SIZE as u64);
-//       assert_eq!(se.get_start_end_positions(2).1, 1 + 3 * MIN_CHUNK_SIZE as u64);
-//       // check close
-//       data_map = se.close();
-//     }
-//     match data_map {
-//       datamap::DataMap::Chunks(ref chunks) => {
-//         assert_eq!(chunks.len(), 3);
-//         assert_eq!(my_storage.entries.len(), 3);
-//         for chunk_detail in chunks.iter() {
-//           assert_eq!(my_storage.has_chunk(chunk_detail.hash.to_vec()), true);
-//         }
-//       }
-//       datamap::DataMap::Content(ref content) => panic!("shall not return DataMap::Content"),
-//       datamap::DataMap::None => panic!("shall not return DataMap::None"),
-//     }
-//     // check read, write
-//     let mut new_se = SelfEncryptor::new(&mut my_storage as &mut Storage, data_map);
-//     let fetched = new_se.read(0, string_len);
-//     assert_eq!(fetched, the_string);
-//   }
-
-//   #[test]
-//   fn check_3_max_chunks() {
-//     let mut my_storage = MyStorage::new();
-//     let mut data_map = datamap::DataMap::None;
-//     let string_len = MAX_CHUNK_SIZE as u64 * 3;
-//     let the_string = random_string(string_len);
-//     {
-//       let mut se = SelfEncryptor::new(&mut my_storage as &mut Storage, datamap::DataMap::None);
-//       se.write(&the_string, 0);
-//       assert_eq!(se.get_num_chunks(), 3);
-//       assert_eq!(se.get_chunk_size(0), MAX_CHUNK_SIZE);
-//       assert_eq!(se.get_chunk_size(1), MAX_CHUNK_SIZE);
-//       assert_eq!(se.get_chunk_size(2), MAX_CHUNK_SIZE);
-//       assert_eq!(se.get_next_chunk_number(0), 1);
-//       assert_eq!(se.get_next_chunk_number(1), 2);
-//       assert_eq!(se.get_next_chunk_number(2), 0);
-//       assert_eq!(se.get_previous_chunk_number(0), 2);
-//       assert_eq!(se.get_previous_chunk_number(1), 0);
-//       assert_eq!(se.get_previous_chunk_number(2), 1);
-//       assert_eq!(se.get_start_end_positions(0).0, 0u64);
-//       assert_eq!(se.get_start_end_positions(0).1, MAX_CHUNK_SIZE as u64);
-//       assert_eq!(se.get_start_end_positions(1).0, MAX_CHUNK_SIZE as u64);
-//       assert_eq!(se.get_start_end_positions(1).1, 2 * MAX_CHUNK_SIZE as u64);
-//       assert_eq!(se.get_start_end_positions(2).0, 2 * MAX_CHUNK_SIZE as u64);
-//       assert_eq!(se.get_start_end_positions(2).1, 3 * MAX_CHUNK_SIZE as u64);
-//       // check close
-//       data_map = se.close();
-//     }
-//     match data_map {
-//       datamap::DataMap::Chunks(ref chunks) => {
-//         assert_eq!(chunks.len(), 3);
-//         assert_eq!(my_storage.entries.len(), 3);
-//         for chunk_detail in chunks.iter() {
-//           assert_eq!(my_storage.has_chunk(chunk_detail.hash.to_vec()), true);
-//         }
-//       }
-//       datamap::DataMap::Content(ref content) => panic!("shall not return DataMap::Content"),
-//       datamap::DataMap::None => panic!("shall not return DataMap::None"),
-//     }
-//     // check read, write
-//     let mut new_se = SelfEncryptor::new(&mut my_storage as &mut Storage, data_map);
-//     let fetched = new_se.read(0, string_len);
-//     assert_eq!(fetched, the_string);
-//   }
-
-//   #[test]
-//   fn check_3_max_chunks_plus1() {
-//     let mut my_storage = MyStorage::new();
-//     let mut data_map = datamap::DataMap::None;
-//     let string_len = (MAX_CHUNK_SIZE as u64 * 3) + 1;
-//     let the_string = random_string(string_len);
-//     {
-//       let mut se = SelfEncryptor::new(&mut my_storage as &mut Storage, datamap::DataMap::None);
-//       se.write(&the_string, 0);
-//       assert_eq!(se.get_num_chunks(), 4);
-//       assert_eq!(se.get_chunk_size(0), MAX_CHUNK_SIZE);
-//       assert_eq!(se.get_chunk_size(1), MAX_CHUNK_SIZE);
-//       assert_eq!(se.get_chunk_size(2), MAX_CHUNK_SIZE - MIN_CHUNK_SIZE);
-//       assert_eq!(se.get_chunk_size(3), MIN_CHUNK_SIZE + 1);
-//       assert_eq!(se.get_next_chunk_number(0), 1);
-//       assert_eq!(se.get_next_chunk_number(1), 2);
-//       assert_eq!(se.get_next_chunk_number(2), 3);
-//       assert_eq!(se.get_next_chunk_number(3), 0);
-//       assert_eq!(se.get_previous_chunk_number(0), 3);
-//       assert_eq!(se.get_previous_chunk_number(1), 0);
-//       assert_eq!(se.get_previous_chunk_number(2), 1);
-//       assert_eq!(se.get_previous_chunk_number(3), 2);
-//       assert_eq!(se.get_start_end_positions(0).0, 0u64);
-//       assert_eq!(se.get_start_end_positions(0).1, MAX_CHUNK_SIZE as u64);
-//       assert_eq!(se.get_start_end_positions(1).0, MAX_CHUNK_SIZE as u64);
-//       assert_eq!(se.get_start_end_positions(1).1, 2 * MAX_CHUNK_SIZE as u64);
-//       assert_eq!(se.get_start_end_positions(2).0, 2 * MAX_CHUNK_SIZE as u64);
-//       assert_eq!(se.get_start_end_positions(2).1, ((3 * MAX_CHUNK_SIZE) - MIN_CHUNK_SIZE) as u64);
-//       // check close
-//       data_map = se.close();
-//     }
-//     match data_map {
-//       datamap::DataMap::Chunks(ref chunks) => {
-//         assert_eq!(chunks.len(), 4);
-//         assert_eq!(my_storage.entries.len(), 4);
-//         for chunk_detail in chunks.iter() {
-//           assert_eq!(my_storage.has_chunk(chunk_detail.hash.to_vec()), true);
-//         }
-//       }
-//       datamap::DataMap::Content(ref content) => panic!("shall not return DataMap::Content"),
-//       datamap::DataMap::None => panic!("shall not return DataMap::None"),
-//     }
-//     // check read, write
-//     let mut new_se = SelfEncryptor::new(&mut my_storage as &mut Storage, data_map);
-//     let fetched = new_se.read(0, string_len);
-//     assert_eq!(fetched, the_string);
-//   }
-
-//   #[test]
-//   fn check_7_and_a_bit_max_chunks() {
-//     let mut my_storage = MyStorage::new();
-//     let mut data_map = datamap::DataMap::None;
-//     let string_len = (MAX_CHUNK_SIZE as u64 * 7) + 1024;
-//     let the_string = random_string(string_len);
-//     {
-//       let mut se = SelfEncryptor::new(&mut my_storage as &mut Storage, datamap::DataMap::None);
-//       se.write(&the_string, 0);
-//       assert_eq!(se.get_num_chunks(), 8);
-//       assert_eq!(se.get_chunk_size(0), MAX_CHUNK_SIZE);
-//       assert_eq!(se.get_chunk_size(1), MAX_CHUNK_SIZE);
-//       assert_eq!(se.get_chunk_size(2), MAX_CHUNK_SIZE);
-//       assert_eq!(se.get_chunk_size(3), MAX_CHUNK_SIZE);
-//       assert_eq!(se.get_next_chunk_number(0), 1);
-//       assert_eq!(se.get_next_chunk_number(1), 2);
-//       assert_eq!(se.get_next_chunk_number(2), 3);
-//       assert_eq!(se.get_next_chunk_number(3), 4);
-//       assert_eq!(se.get_previous_chunk_number(0), 7);
-//       assert_eq!(se.get_previous_chunk_number(1), 0);
-//       assert_eq!(se.get_previous_chunk_number(2), 1);
-//       assert_eq!(se.get_previous_chunk_number(3), 2);
-//       assert_eq!(se.get_start_end_positions(0).0, 0u64);
-//       assert_eq!(se.get_start_end_positions(0).1, MAX_CHUNK_SIZE as u64);
-//       assert_eq!(se.get_start_end_positions(1).0, MAX_CHUNK_SIZE as u64);
-//       assert_eq!(se.get_start_end_positions(1).1, 2 * MAX_CHUNK_SIZE as u64);
-//       assert_eq!(se.get_start_end_positions(2).0, 2 * MAX_CHUNK_SIZE as u64);
-//       assert_eq!(se.get_start_end_positions(2).1, 3 * MAX_CHUNK_SIZE as u64);
-//       assert_eq!(se.get_start_end_positions(3).0, 3 * MAX_CHUNK_SIZE as u64);
-//       assert_eq!(se.get_start_end_positions(7).1, ((7 * MAX_CHUNK_SIZE) as u64 + 1024));
-//       // check close
-//       data_map = se.close();
-//     }
-//     match data_map {
-//       datamap::DataMap::Chunks(ref chunks) => {
-//         assert_eq!(chunks.len(), 8);
-//         assert_eq!(my_storage.entries.len(), 8);
-//         for chunk_detail in chunks.iter() {
-//           assert_eq!(my_storage.has_chunk(chunk_detail.hash.to_vec()), true);
-//         }
-//       }
-//       datamap::DataMap::Content(ref content) => panic!("shall not return DataMap::Content"),
-//       datamap::DataMap::None => panic!("shall not return DataMap::None"),
-//     }
-//     // check read, write
-//     let mut new_se = SelfEncryptor::new(&mut my_storage as &mut Storage, data_map);
-//     let fetched = new_se.read(0, string_len);
-//     assert_eq!(fetched, the_string);
-//   }
-
-//   #[test]
-//   fn check_10_and_a_bit_max_chunks() {
-//     let mut my_storage = MyStorage::new();
-//     let mut data_map = datamap::DataMap::None;
-//     let string_len = (MAX_CHUNK_SIZE as u64 * 10) + 1024;
-//     let the_string = random_string(string_len);
-//     {
-//       let mut se = SelfEncryptor::new(&mut my_storage as &mut Storage, datamap::DataMap::None);
-//       se.write(&the_string, 0);
-//       assert_eq!(se.get_num_chunks(), 11);
-//       assert_eq!(se.get_chunk_size(0), MAX_CHUNK_SIZE);
-//       assert_eq!(se.get_chunk_size(1), MAX_CHUNK_SIZE);
-//       assert_eq!(se.get_chunk_size(2), MAX_CHUNK_SIZE);
-//       assert_eq!(se.get_chunk_size(3), MAX_CHUNK_SIZE);
-//       assert_eq!(se.get_chunk_size(7), MAX_CHUNK_SIZE);
-//       assert_eq!(se.get_chunk_size(8), MAX_CHUNK_SIZE);
-//       assert_eq!(se.get_chunk_size(9), MAX_CHUNK_SIZE);
-//       assert_eq!(se.get_chunk_size(6), MAX_CHUNK_SIZE);
-//       assert_eq!(se.get_next_chunk_number(7), 8);
-//       assert_eq!(se.get_next_chunk_number(8), 9);
-//       assert_eq!(se.get_next_chunk_number(9), 10);
-//       assert_eq!(se.get_next_chunk_number(10), 0);
-//       assert_eq!(se.get_previous_chunk_number(4), 5);
-//       assert_eq!(se.get_previous_chunk_number(6), 5);
-//       assert_eq!(se.get_previous_chunk_number(5), 4);
-//       assert_eq!(se.get_previous_chunk_number(4), 3);
-//       assert_eq!(se.get_start_end_positions(0).0, 0u64);
-//       assert_eq!(se.get_start_end_positions(0).1, MAX_CHUNK_SIZE as u64);
-//       assert_eq!(se.get_start_end_positions(4).1, 5 * MAX_CHUNK_SIZE as u64);
-//       assert_eq!(se.get_start_end_positions(5).1, 6 * MAX_CHUNK_SIZE as u64);
-//       assert_eq!(se.get_start_end_positions(6).0, 6 * MAX_CHUNK_SIZE as u64);
-//       assert_eq!(se.get_start_end_positions(2).1, 3 * MAX_CHUNK_SIZE as u64);
-//       assert_eq!(se.get_start_end_positions(9).0, 10 * MAX_CHUNK_SIZE as u64);
-//       assert_eq!(se.get_start_end_positions(10).1, ((10 * MAX_CHUNK_SIZE) as u64 + 1024));
-//       // check close
-//       data_map = se.close();
-//     }
-//     match data_map {
-//       datamap::DataMap::Chunks(ref chunks) => {
-//         assert_eq!(chunks.len(), 10);
-//         assert_eq!(my_storage.entries.len(), 10);
-//         for chunk_detail in chunks.iter() {
-//           assert_eq!(my_storage.has_chunk(chunk_detail.hash.to_vec()), true);
-//         }
-//       }
-//       datamap::DataMap::Content(ref content) => panic!("shall not return DataMap::Content"),
-//       datamap::DataMap::None => panic!("shall not return DataMap::None"),
-//     }
-//     // check read, write
-//     let mut new_se = SelfEncryptor::new(&mut my_storage as &mut Storage, data_map);
-//     let fetched = new_se.read(0, string_len);
-//     assert_eq!(fetched, the_string);
-//   }
-
-  
-//   #[test]
-//   fn check_10_and_truncate_to_5() {
-//     let mut my_storage = MyStorage::new();
-//     let mut data_map = datamap::DataMap::None;
-//     let string_len = (MAX_CHUNK_SIZE as u64 * 10);
-//     let the_string = random_string(string_len);
-//     {
-//     let mut se = SelfEncryptor::new(&mut my_storage as &mut Storage, datamap::DataMap::None);
-//       se.write(&the_string, 0);
-//       se.truncate(5*MAX_CHUNK_SIZE as u64);
-//       assert_eq!(se.get_num_chunks(), 5);
-//       // check close
-//       data_map = se.close();
-//       }
-//     match data_map {
-//       datamap::DataMap::Chunks(ref chunks) => {
-//         assert_eq!(chunks.len(), 5);
-//         assert_eq!(my_storage.entries.len(), 5);
-//         for chunk_detail in chunks.iter() {
-//           assert_eq!(my_storage.has_chunk(chunk_detail.hash.to_vec()), true);
-//         }
-//       }
-//       datamap::DataMap::Content(ref content) => panic!("shall not return DataMap::Content"),
-//       datamap::DataMap::None => panic!("shall not return DataMap::None"),
-//     }
-//   }
-
-  
-//   #[test]
-//   fn check_20_and_truncate_to_11() {
-//     let mut my_storage = MyStorage::new();
-//     let mut data_map = datamap::DataMap::None;
-//     let string_len = (MAX_CHUNK_SIZE as u64 * 20);
-//     let the_string = random_string(string_len);
-//     {
-//       let mut se = SelfEncryptor::new(&mut my_storage as &mut Storage, datamap::DataMap::None);
-//       se.write(&the_string, 0);
-//       se.truncate(11*MAX_CHUNK_SIZE as u64);
-//       assert_eq!(se.get_num_chunks(), 11);
-//       // check close
-//       data_map = se.close();
-//     }
-//     match data_map {
-//       datamap::DataMap::Chunks(ref chunks) => {
-//         assert_eq!(chunks.len(), 11);
-//         assert_eq!(my_storage.entries.len(), 11);
-//         for chunk_detail in chunks.iter() {
-//           assert_eq!(my_storage.has_chunk(chunk_detail.hash.to_vec()), true);
-//         }
-//       }
-//       datamap::DataMap::Content(ref content) => panic!("shall not return DataMap::Content"),
-//       datamap::DataMap::None => panic!("shall not return DataMap::None"),
-//     }
-//   }
-
-
-//     #[test]
-//     fn check_5_and_extend_to_7_plus_one() {
-//     let mut my_storage = MyStorage::new();
-//     let mut data_map = datamap::DataMap::None;
-//     let string_len = (MAX_CHUNK_SIZE as u64 * 5);
-//     let the_string = random_string(string_len);
-//     {
-//       let mut se = SelfEncryptor::new(&mut my_storage as &mut Storage, datamap::DataMap::None);
-//       se.write(&the_string, 0);
-//       se.truncate((7*MAX_CHUNK_SIZE + 1) as u64);
-//       assert_eq!(se.get_num_chunks(), 8);
-//       // check close
-//       data_map = se.close();
-//     }
-//     match data_map {
-//       datamap::DataMap::Chunks(ref chunks) => {
-//         assert_eq!(chunks.len(), 8);
-//         assert_eq!(my_storage.entries.len(), 8);
-//         for chunk_detail in chunks.iter() {
-//           assert_eq!(my_storage.has_chunk(chunk_detail.hash.to_vec()), true);
-//         }
-//       }
-//       datamap::DataMap::Content(ref content) => panic!("shall not return DataMap::Content"),
-//       datamap::DataMap::None => panic!("shall not return DataMap::None"),
-//     }
-//   }
-
-//     #[test]
-//     fn check_10_plus_one_and_extend_to_11() {
-//     let mut my_storage = MyStorage::new();
-//     let mut data_map = datamap::DataMap::None;
-//     let string_len = (MAX_CHUNK_SIZE as u64 * 10) + 1;
-//     let the_string = random_string(string_len);
-//     {
-//       let mut se = SelfEncryptor::new(&mut my_storage as &mut Storage, datamap::DataMap::None);
-//       se.write(&the_string, 0);
-//       se.truncate((10*MAX_CHUNK_SIZE + 1023) as u64);
-//       assert_eq!(se.get_num_chunks(), 11);
-//       // check close
-//       data_map = se.close();
-//     }
-//     match data_map {
-//       datamap::DataMap::Chunks(ref chunks) => {
-//         assert_eq!(chunks.len(), 11);
-//         assert_eq!(my_storage.entries.len(), 11);
-//         for chunk_detail in chunks.iter() {
-//           assert_eq!(my_storage.has_chunk(chunk_detail.hash.to_vec()), true);
-//         }
-//       }
-//       datamap::DataMap::Content(ref content) => panic!("shall not return DataMap::Content"),
-//       datamap::DataMap::None => panic!("shall not return DataMap::None"),
-//     }
-//   }
-
-//   #[test]
-//   fn check_100_plus_one_and_extend_to_111_plus_one() {
-//     let mut my_storage = MyStorage::new();
-//     let mut data_map = datamap::DataMap::None;
-//     let string_len = (MAX_CHUNK_SIZE as u64 * 100) + 1;
-//     let the_string = random_string(string_len);
-//     {
-//       let mut se = SelfEncryptor::new(&mut my_storage as &mut Storage, datamap::DataMap::None);
-//       se.write(&the_string, 0);
-//       se.truncate((10*MAX_CHUNK_SIZE + 1024) as u64);
-//       assert_eq!(se.get_num_chunks(), 112);
-//       // check close
-//       data_map = se.close();
-//     }
-//     match data_map {
-//       datamap::DataMap::Chunks(ref chunks) => {
-//         assert_eq!(chunks.len(), 112);
-//         assert_eq!(my_storage.entries.len(), 112);
-//         for chunk_detail in chunks.iter() {
-//           assert_eq!(my_storage.has_chunk(chunk_detail.hash.to_vec()), true);
-//         }
-//       }
-//       datamap::DataMap::Content(ref content) => panic!("shall not return DataMap::Content"),
-//       datamap::DataMap::None => panic!("shall not return DataMap::None"),
-//     }
-//   }
-
-
-//   #[test]
-//   fn check_30_plus_one_and_extend_to_32_plus_one() {
-//     let mut my_storage = MyStorage::new();
-//     let mut data_map = datamap::DataMap::None;
-//     let string_len = (MAX_CHUNK_SIZE as u64 * 30);
-//     let the_string = random_string(string_len);
-//     {
-//       let mut se = SelfEncryptor::new(&mut my_storage as &mut Storage, datamap::DataMap::None);
-//       se.write(&the_string, 0);
-//       se.truncate((32*MAX_CHUNK_SIZE + 1) as u64);
-//       assert_eq!(se.get_num_chunks(), 32);
-//       // check close
-//       data_map = se.close();
-//     }
-//     match data_map {
-//       datamap::DataMap::Chunks(ref chunks) => {
-//         assert_eq!(chunks.len(), 33);
-//         assert_eq!(my_storage.entries.len(), 33);
-//         for chunk_detail in chunks.iter() {
-//           assert_eq!(my_storage.has_chunk(chunk_detail.hash.to_vec()), true);
-//         }
-//       }
-//       datamap::DataMap::Content(ref content) => panic!("shall not return DataMap::Content"),
-//       datamap::DataMap::None => panic!("shall not return DataMap::None"),
-//     }
-//   }
-
-
-
-
-
-
-//   #[test]
-//   fn check_1000_plus_one_and_extend_to_1032() {
-//     let mut my_storage = MyStorage::new();
-//     let mut data_map = datamap::DataMap::None;
-//     let string_len = (MIN_CHUNK_SIZE as u64 * 1000);
-//     let the_string = random_string(string_len);
-//     {
-//       let mut se = SelfEncryptor::new(&mut my_storage as &mut Storage, datamap::DataMap::None);
-//       se.write(&the_string, 0);
-//       let new_file_size = 1032*MIN_CHUNK_SIZE;
-//       se.truncate(new_file_size as u64);
-//       assert_eq!(se.get_num_chunks(), 1032);
-//       // check close
-//       data_map = se.close();
-//     }
-//     match data_map {
-//       datamap::DataMap::Chunks(ref chunks) => {
-//         assert_eq!(chunks.len(), 1032);
-//         assert_eq!(my_storage.entries.len(), 1032);
-//         for chunk_detail in chunks.iter() {
-//           assert_eq!(my_storage.has_chunk(chunk_detail.hash.to_vec()), true);
-//         }
-//       }
-//       datamap::DataMap::Content(ref content) => panic!("shall not return DataMap::Content"),
-//       datamap::DataMap::None => panic!("shall not return DataMap::None"),
-//     }
-//   }
-
-
-//   #[test]
-//   fn check_10000_plus_one_and_extend_to_20000() {
-//     let mut my_storage = MyStorage::new();
-//     let mut data_map = datamap::DataMap::None;
-//     let string_len = (MIN_CHUNK_SIZE as u64 * 10000);
-//     let the_string = random_string(string_len);
-//     {
-//       let mut se = SelfEncryptor::new(&mut my_storage as &mut Storage, datamap::DataMap::None);
-//       se.write(&the_string, 0);
-//       let new_file_size = 20000*MIN_CHUNK_SIZE;
-//       se.truncate(new_file_size as u64);
-//       assert_eq!(se.get_num_chunks(), 20000);
-//       // check close
-//       data_map = se.close();
-//     }
-//     match data_map {
-//       datamap::DataMap::Chunks(ref chunks) => {
-//         assert_eq!(chunks.len(), 20000);
-//         assert_eq!(my_storage.entries.len(), 20000);
-//         for chunk_detail in chunks.iter() {
-//           assert_eq!(my_storage.has_chunk(chunk_detail.hash.to_vec()), true);
-//         }
-//       }
-//       datamap::DataMap::Content(ref content) => panic!("shall not return DataMap::Content"),
-//       datamap::DataMap::None => panic!("shall not return DataMap::None"),
-//     }
-//   }
-
-//   #[test]
-//   fn check_10000_and_truncate_to_5() {
-//     let mut my_storage = MyStorage::new();
-//     let mut data_map = datamap::DataMap::None;
-//     let string_len = (MAX_CHUNK_SIZE as u64 * 10000);
-//     let the_string = random_string(string_len);
-//     {
-//       let mut se = SelfEncryptor::new(&mut my_storage as &mut Storage, datamap::DataMap::None);
-//       se.write(&the_string, 0);
-//       se.truncate(5*MAX_CHUNK_SIZE as u64);
-//       assert_eq!(se.get_num_chunks(), 5);
-//       // check close
-//       data_map = se.close();
-//     }
-//     match data_map {
-//       datamap::DataMap::Chunks(ref chunks) => {
-//         assert_eq!(chunks.len(), 5);
-//         assert_eq!(my_storage.entries.len(), 5);
-//         for chunk_detail in chunks.iter() {
-//           assert_eq!(my_storage.has_chunk(chunk_detail.hash.to_vec()), true);
-//         }
-//       }
-//       datamap::DataMap::Content(ref content) => panic!("shall not return DataMap::Content"),
-//       datamap::DataMap::None => panic!("shall not return DataMap::None"),
-//     }
-//   }
-
-  
-//   #[test]
-//   fn check_20000_and_truncate_to_11() {
-//     let mut my_storage = MyStorage::new();
-//     let mut data_map = datamap::DataMap::None;
-//     let string_len = (MAX_CHUNK_SIZE as u64 * 20000);
-//     let the_string = random_string(string_len);
-//     {
-//       let mut se = SelfEncryptor::new(&mut my_storage as &mut Storage, datamap::DataMap::None);
-//       se.write(&the_string, 0);
-//       se.truncate(11*MAX_CHUNK_SIZE as u64);
-//       assert_eq!(se.get_num_chunks(), 11);
-//       // check close
-//       data_map = se.close();
-//     }
-//     match data_map {
-//       datamap::DataMap::Chunks(ref chunks) => {
-//         assert_eq!(chunks.len(), 11);
-//         assert_eq!(my_storage.entries.len(), 11);
-//         for chunk_detail in chunks.iter() {
-//           assert_eq!(my_storage.has_chunk(chunk_detail.hash.to_vec()), true);
-//         }
-//       }
-//       datamap::DataMap::Content(ref content) => panic!("shall not return DataMap::Content"),
-//       datamap::DataMap::None => panic!("shall not return DataMap::None"),
-//     }
-//   }
-
-
-//   #[test]
-//   fn check_50000_and_truncate_to_5000() {
-//     let mut my_storage = MyStorage::new();
-//     let mut data_map = datamap::DataMap::None;
-//     let string_len = (MAX_CHUNK_SIZE as u64 * 50000);
-//     let the_string = random_string(string_len);
-//     {
-//       let mut se = SelfEncryptor::new(&mut my_storage as &mut Storage, datamap::DataMap::None);
-//       se.write(&the_string, 0);
-//       se.truncate(5000*MAX_CHUNK_SIZE as u64);
-//       assert_eq!(se.get_num_chunks(), 5000);
-//       // check close
-//       data_map = se.close();
-//     }
-//     match data_map {
-//       datamap::DataMap::Chunks(ref chunks) => {
-//         assert_eq!(chunks.len(), 5000);
-//         assert_eq!(my_storage.entries.len(), 5000);
-//         for chunk_detail in chunks.iter() {
-//           assert_eq!(my_storage.has_chunk(chunk_detail.hash.to_vec()), true);
-//         }
-//       }
-//       datamap::DataMap::Content(ref content) => panic!("shall not return DataMap::Content"),
-//       datamap::DataMap::None => panic!("shall not return DataMap::None"),
-//     }
-//   }
-
-  
-//   #[test]
-//   fn check_90000_and_truncate_to_100() {
-//     let mut my_storage = MyStorage::new();
-//     let mut data_map = datamap::DataMap::None;
-//     let string_len = (MAX_CHUNK_SIZE as u64 * 90000);
-//     let the_string = random_string(string_len);
-//     {
-//       let mut se = SelfEncryptor::new(&mut my_storage as &mut Storage, datamap::DataMap::None);
-//       se.write(&the_string, 0);
-//       se.truncate(100*MAX_CHUNK_SIZE as u64);
-//       assert_eq!(se.get_num_chunks(), 100);
-//       // check close
-//       data_map = se.close();
-//     }
-//     match data_map {
-//       datamap::DataMap::Chunks(ref chunks) => {
-//         assert_eq!(chunks.len(), 100);
-//         assert_eq!(my_storage.entries.len(), 100);
-//         for chunk_detail in chunks.iter() {
-//           assert_eq!(my_storage.has_chunk(chunk_detail.hash.to_vec()), true);
-//         }
-//       }
-//       datamap::DataMap::Content(ref content) => panic!("shall not return DataMap::Content"),
-//       datamap::DataMap::None => panic!("shall not return DataMap::None"),
-//     }
-//   }
-
-
-
-
-//   #[test]
-//   fn check_100000_max_chunks() {
-//     let mut my_storage = MyStorage::new();
-//     let mut data_map = datamap::DataMap::None;
-//     let string_len = (MAX_CHUNK_SIZE as u64 * 100000);
-//     let the_string = random_string(string_len);
-//     {
-//       let mut se = SelfEncryptor::new(&mut my_storage as &mut Storage, datamap::DataMap::None);
-//       se.write(&the_string, 0);
-//       assert_eq!(se.get_num_chunks(), 100000);
-//       assert_eq!(se.get_chunk_size(0), MAX_CHUNK_SIZE);
-//       assert_eq!(se.get_chunk_size(1), MAX_CHUNK_SIZE);
-//       assert_eq!(se.get_chunk_size(2), MAX_CHUNK_SIZE);
-//       assert_eq!(se.get_chunk_size(3), MAX_CHUNK_SIZE);
-//       assert_eq!(se.get_chunk_size(7), MAX_CHUNK_SIZE);
-//       assert_eq!(se.get_chunk_size(8), MAX_CHUNK_SIZE);
-//       assert_eq!(se.get_chunk_size(9), MAX_CHUNK_SIZE);
-//       assert_eq!(se.get_chunk_size(6), MAX_CHUNK_SIZE);
-//       assert_eq!(se.get_next_chunk_number(7), 8);
-//       assert_eq!(se.get_next_chunk_number(8), 9);
-//       assert_eq!(se.get_next_chunk_number(9), 10);
-//       assert_eq!(se.get_next_chunk_number(10), 11);
-//       assert_eq!(se.get_previous_chunk_number(4), 5);
-//       assert_eq!(se.get_previous_chunk_number(6), 5);
-//       assert_eq!(se.get_previous_chunk_number(5), 4);
-//       assert_eq!(se.get_previous_chunk_number(4), 3);
-//       assert_eq!(se.get_start_end_positions(0).0, 0u64);
-//       assert_eq!(se.get_start_end_positions(0).1, MAX_CHUNK_SIZE as u64);
-//       assert_eq!(se.get_start_end_positions(4).1, 5 * MAX_CHUNK_SIZE as u64);
-//       assert_eq!(se.get_start_end_positions(5).1, 6 * MAX_CHUNK_SIZE as u64);
-//       assert_eq!(se.get_start_end_positions(6).0, 6 * MAX_CHUNK_SIZE as u64);
-//       assert_eq!(se.get_start_end_positions(2).1, 3 * MAX_CHUNK_SIZE as u64);
-//       assert_eq!(se.get_start_end_positions(9).0, 10 * MAX_CHUNK_SIZE as u64);
-//       assert_eq!(se.get_start_end_positions(10).1, ((11 * MAX_CHUNK_SIZE) as u64));
-//       // check close
-//       data_map = se.close();
-//     }
-//   }
-
-
-//   #[test]
-//   fn check_200000_max_chunks() {
-//     let mut my_storage = MyStorage::new();
-//     let mut data_map = datamap::DataMap::None;
-//     let string_len = (MAX_CHUNK_SIZE as u64 * 200000);
-//     let the_string = random_string(string_len);
-//     {
-//       let mut se = SelfEncryptor::new(&mut my_storage as &mut Storage, datamap::DataMap::None);
-//       se.write(&the_string, 0);
-//       assert_eq!(se.get_num_chunks(), 200000);
-//       assert_eq!(se.get_chunk_size(0), MAX_CHUNK_SIZE);
-//       assert_eq!(se.get_chunk_size(1), MAX_CHUNK_SIZE);
-//       assert_eq!(se.get_chunk_size(2), MAX_CHUNK_SIZE);
-//       assert_eq!(se.get_chunk_size(3), MAX_CHUNK_SIZE);
-//       assert_eq!(se.get_chunk_size(7), MAX_CHUNK_SIZE);
-//       assert_eq!(se.get_chunk_size(8), MAX_CHUNK_SIZE);
-//       assert_eq!(se.get_chunk_size(9), MAX_CHUNK_SIZE);
-//       assert_eq!(se.get_chunk_size(6), MAX_CHUNK_SIZE);
-//       assert_eq!(se.get_next_chunk_number(7), 8);
-//       assert_eq!(se.get_next_chunk_number(8), 9);
-//       assert_eq!(se.get_next_chunk_number(9), 10);
-//       assert_eq!(se.get_next_chunk_number(10), 11);
-//       assert_eq!(se.get_previous_chunk_number(4), 5);
-//       assert_eq!(se.get_previous_chunk_number(6), 5);
-//       assert_eq!(se.get_previous_chunk_number(5), 4);
-//       assert_eq!(se.get_previous_chunk_number(4), 3);
-//       assert_eq!(se.get_start_end_positions(0).0, 0u64);
-//       assert_eq!(se.get_start_end_positions(0).1, MAX_CHUNK_SIZE as u64);
-//       assert_eq!(se.get_start_end_positions(4).1, 5 * MAX_CHUNK_SIZE as u64);
-//       assert_eq!(se.get_start_end_positions(5).1, 6 * MAX_CHUNK_SIZE as u64);
-//       assert_eq!(se.get_start_end_positions(6).0, 6 * MAX_CHUNK_SIZE as u64);
-//       assert_eq!(se.get_start_end_positions(2).1, 3 * MAX_CHUNK_SIZE as u64);
-//       assert_eq!(se.get_start_end_positions(9).0, 10 * MAX_CHUNK_SIZE as u64);
-//       assert_eq!(se.get_start_end_positions(10).1, ((11 * MAX_CHUNK_SIZE) as u64));
-//       // check close
-//       data_map = se.close();
-//     }
-//   }
-
-
-
-
-//   #[test]
-//   fn check_1000000_max_chunks() {
-//     let mut my_storage = MyStorage::new();
-//     let mut data_map = datamap::DataMap::None;
-//     let string_len = (MAX_CHUNK_SIZE as u64 * 1000000);
-//     let the_string = random_string(string_len);
-//     {
-//       let mut se = SelfEncryptor::new(&mut my_storage as &mut Storage, datamap::DataMap::None);
-//       se.write(&the_string, 0);
-//       assert_eq!(se.get_num_chunks(), 1000000);
-//       assert_eq!(se.get_chunk_size(0), MAX_CHUNK_SIZE);
-//       assert_eq!(se.get_chunk_size(1), MAX_CHUNK_SIZE);
-//       assert_eq!(se.get_chunk_size(2), MAX_CHUNK_SIZE);
-//       assert_eq!(se.get_chunk_size(3), MAX_CHUNK_SIZE);
-//       assert_eq!(se.get_chunk_size(7), MAX_CHUNK_SIZE);
-//       assert_eq!(se.get_chunk_size(8), MAX_CHUNK_SIZE);
-//       assert_eq!(se.get_chunk_size(9), MAX_CHUNK_SIZE);
-//       assert_eq!(se.get_chunk_size(6), MAX_CHUNK_SIZE);
-//       assert_eq!(se.get_next_chunk_number(7), 8);
-//       assert_eq!(se.get_next_chunk_number(8), 9);
-//       assert_eq!(se.get_next_chunk_number(9), 10);
-//       assert_eq!(se.get_next_chunk_number(10), 11);
-//       assert_eq!(se.get_previous_chunk_number(4), 5);
-//       assert_eq!(se.get_previous_chunk_number(6), 5);
-//       assert_eq!(se.get_previous_chunk_number(5), 4);
-//       assert_eq!(se.get_previous_chunk_number(4), 3);
-//       assert_eq!(se.get_start_end_positions(0).0, 0u64);
-//       assert_eq!(se.get_start_end_positions(0).1, MAX_CHUNK_SIZE as u64);
-//       assert_eq!(se.get_start_end_positions(4).1, 5 * MAX_CHUNK_SIZE as u64);
-//       assert_eq!(se.get_start_end_positions(5).1, 6 * MAX_CHUNK_SIZE as u64);
-//       assert_eq!(se.get_start_end_positions(6).0, 6 * MAX_CHUNK_SIZE as u64);
-//       assert_eq!(se.get_start_end_positions(2).1, 3 * MAX_CHUNK_SIZE as u64);
-//       assert_eq!(se.get_start_end_positions(9).0, 10 * MAX_CHUNK_SIZE as u64);
-//       assert_eq!(se.get_start_end_positions(1000000).0, ((1000000 * MAX_CHUNK_SIZE) as u64));
-//       // check close
-//       data_map = se.close();
-//     }
-//   }
-
-
-//   #[test]
-//   fn check_5000000_max_chunks() {
-//     let mut my_storage = MyStorage::new();
-//     let mut data_map = datamap::DataMap::None;
-//     let string_len = (MAX_CHUNK_SIZE as u64 * 5000000);
-//     let the_string = random_string(string_len);
-//     {
-//       let mut se = SelfEncryptor::new(&mut my_storage as &mut Storage, datamap::DataMap::None);
-//       se.write(&the_string, 0);
-//       assert_eq!(se.get_num_chunks(), 5000000);
-//       assert_eq!(se.get_chunk_size(0), MAX_CHUNK_SIZE);
-//       assert_eq!(se.get_chunk_size(1), MAX_CHUNK_SIZE);
-//       assert_eq!(se.get_chunk_size(2), MAX_CHUNK_SIZE);
-//       assert_eq!(se.get_chunk_size(3), MAX_CHUNK_SIZE);
-//       assert_eq!(se.get_chunk_size(7), MAX_CHUNK_SIZE);
-//       assert_eq!(se.get_chunk_size(8), MAX_CHUNK_SIZE);
-//       assert_eq!(se.get_chunk_size(9), MAX_CHUNK_SIZE);
-//       assert_eq!(se.get_chunk_size(6), MAX_CHUNK_SIZE);
-//       assert_eq!(se.get_next_chunk_number(7), 8);
-//       assert_eq!(se.get_next_chunk_number(8), 9);
-//       assert_eq!(se.get_next_chunk_number(9), 10);
-//       assert_eq!(se.get_next_chunk_number(10), 11);
-//       assert_eq!(se.get_previous_chunk_number(4), 5);
-//       assert_eq!(se.get_previous_chunk_number(6), 5);
-//       assert_eq!(se.get_previous_chunk_number(5), 4);
-//       assert_eq!(se.get_previous_chunk_number(4), 3);
-//       assert_eq!(se.get_start_end_positions(0).0, 0u64);
-//       assert_eq!(se.get_start_end_positions(0).1, MAX_CHUNK_SIZE as u64);
-//       assert_eq!(se.get_start_end_positions(4).1, 5 * MAX_CHUNK_SIZE as u64);
-//       assert_eq!(se.get_start_end_positions(5).1, 6 * MAX_CHUNK_SIZE as u64);
-//       assert_eq!(se.get_start_end_positions(6).0, 6 * MAX_CHUNK_SIZE as u64);
-//       assert_eq!(se.get_start_end_positions(2).1, 3 * MAX_CHUNK_SIZE as u64);
-//       assert_eq!(se.get_start_end_positions(9).0, 10 * MAX_CHUNK_SIZE as u64);
-//       assert_eq!(se.get_start_end_positions(5000000).0, ((5000000 * MAX_CHUNK_SIZE) as u64));
-//       // check close
-//       data_map = se.close();
-//     }
-//   }
-
-
-
-
-
-//   #[test]
-//   fn check_300000_min_chunks_plus1() {
-//     let mut my_storage = MyStorage::new();
-//     let mut data_map = datamap::DataMap::None;
-//     let string_len = (MIN_CHUNK_SIZE as u64 * 300000) + 1;
-//     let the_string = random_string(string_len);
-//     {
-//       let mut se = SelfEncryptor::new(&mut my_storage as &mut Storage, datamap::DataMap::None);
-//       se.write(&the_string, 0);
-//       assert_eq!(se.get_num_chunks(), 300001);
-//       assert_eq!(se.get_chunk_size(0), 1024);
-//       assert_eq!(se.get_chunk_size(1), 1024);
-//       assert_eq!(se.get_chunk_size(2), 1025);
-//       assert_eq!(se.get_next_chunk_number(0), 1);
-//       assert_eq!(se.get_next_chunk_number(1), 2);
-//       assert_eq!(se.get_next_chunk_number(2), 0);
-//       assert_eq!(se.get_previous_chunk_number(0), 2);
-//       assert_eq!(se.get_previous_chunk_number(1), 0);
-//       assert_eq!(se.get_previous_chunk_number(2), 1);
-//       assert_eq!(se.get_start_end_positions(0).0, 0u64);
-//       assert_eq!(se.get_start_end_positions(0).1, MIN_CHUNK_SIZE as u64);
-//       assert_eq!(se.get_start_end_positions(1).0, MIN_CHUNK_SIZE as u64);
-//       assert_eq!(se.get_start_end_positions(1).1, 2 * MIN_CHUNK_SIZE as u64);
-//       assert_eq!(se.get_start_end_positions(2).0, 2 * MIN_CHUNK_SIZE as u64);
-//       assert_eq!(se.get_start_end_positions(300000).1, 1 + 300000 * MIN_CHUNK_SIZE as u64);
-//       // check close
-//       data_map = se.close();
-//     }
-//     match data_map {
-//       datamap::DataMap::Chunks(ref chunks) => {
-//         assert_eq!(chunks.len(), 300000);
-//         assert_eq!(my_storage.entries.len(), 300000);
-//         for chunk_detail in chunks.iter() {
-//           assert_eq!(my_storage.has_chunk(chunk_detail.hash.to_vec()), true);
-//         }
-//       }
-//       datamap::DataMap::Content(ref content) => panic!("shall not return DataMap::Content"),
-//       datamap::DataMap::None => panic!("shall not return DataMap::None"),
-//     }
-//     // check read, write
-//     let mut new_se = SelfEncryptor::new(&mut my_storage as &mut Storage, data_map);
-//     let fetched = new_se.read(0, string_len);
-//     assert_eq!(fetched, the_string);
-//   }
-
-
-
-//   #[test]
-//   fn check_500000_min_chunks_plus1() {
-//     let mut my_storage = MyStorage::new();
-//     let mut data_map = datamap::DataMap::None;
-//     let string_len = (MIN_CHUNK_SIZE as u64 * 500000) + 1;
-//     let the_string = random_string(string_len);
-//     {
-//       let mut se = SelfEncryptor::new(&mut my_storage as &mut Storage, datamap::DataMap::None);
-//       se.write(&the_string, 0);
-//       assert_eq!(se.get_num_chunks(), 500001);
-//       assert_eq!(se.get_chunk_size(0), 1024);
-//       assert_eq!(se.get_chunk_size(1), 1024);
-//       assert_eq!(se.get_chunk_size(2), 1025);
-//       assert_eq!(se.get_next_chunk_number(0), 1);
-//       assert_eq!(se.get_next_chunk_number(1), 2);
-//       assert_eq!(se.get_next_chunk_number(2), 0);
-//       assert_eq!(se.get_previous_chunk_number(0), 2);
-//       assert_eq!(se.get_previous_chunk_number(1), 0);
-//       assert_eq!(se.get_previous_chunk_number(2), 1);
-//       assert_eq!(se.get_start_end_positions(0).0, 0u64);
-//       assert_eq!(se.get_start_end_positions(0).1, MIN_CHUNK_SIZE as u64);
-//       assert_eq!(se.get_start_end_positions(1).0, MIN_CHUNK_SIZE as u64);
-//       assert_eq!(se.get_start_end_positions(1).1, 2 * MIN_CHUNK_SIZE as u64);
-//       assert_eq!(se.get_start_end_positions(2).0, 2 * MIN_CHUNK_SIZE as u64);
-//       assert_eq!(se.get_start_end_positions(500000).1, 1 + 500000 * MIN_CHUNK_SIZE as u64);
-//       // check close
-//       data_map = se.close();
-//     }
-//     match data_map {
-//       datamap::DataMap::Chunks(ref chunks) => {
-//         assert_eq!(chunks.len(), 500000);
-//         assert_eq!(my_storage.entries.len(), 500000);
-//         for chunk_detail in chunks.iter() {
-//           assert_eq!(my_storage.has_chunk(chunk_detail.hash.to_vec()), true);
-//         }
-//       }
-//       datamap::DataMap::Content(ref content) => panic!("shall not return DataMap::Content"),
-//       datamap::DataMap::None => panic!("shall not return DataMap::None"),
-//     }
-//     // check read, write
-//     let mut new_se = SelfEncryptor::new(&mut my_storage as &mut Storage, data_map);
-//     let fetched = new_se.read(0, string_len);
-//     assert_eq!(fetched, the_string);
-//   }
-
-
-
-//     #[test]
-//   fn check_10000000_min_chunks_plus1() {
-//     let mut my_storage = MyStorage::new();
-//     let mut data_map = datamap::DataMap::None;
-//     let string_len = (MIN_CHUNK_SIZE as u64 * 10000000) + 1;
-//     let the_string = random_string(string_len);
-//     {
-//       let mut se = SelfEncryptor::new(&mut my_storage as &mut Storage, datamap::DataMap::None);
-//       se.write(&the_string, 0);
-//       assert_eq!(se.get_num_chunks(), 10000001);
-//       assert_eq!(se.get_chunk_size(0), 1024);
-//       assert_eq!(se.get_chunk_size(1), 1024);
-//       assert_eq!(se.get_chunk_size(2), 1025);
-//       assert_eq!(se.get_next_chunk_number(0), 1);
-//       assert_eq!(se.get_next_chunk_number(1), 2);
-//       assert_eq!(se.get_next_chunk_number(2), 0);
-//       assert_eq!(se.get_previous_chunk_number(0), 2);
-//       assert_eq!(se.get_previous_chunk_number(1), 0);
-//       assert_eq!(se.get_previous_chunk_number(2), 1);
-//       assert_eq!(se.get_start_end_positions(0).0, 0u64);
-//       assert_eq!(se.get_start_end_positions(0).1, MIN_CHUNK_SIZE as u64);
-//       assert_eq!(se.get_start_end_positions(1).0, MIN_CHUNK_SIZE as u64);
-//       assert_eq!(se.get_start_end_positions(1).1, 2 * MIN_CHUNK_SIZE as u64);
-//       assert_eq!(se.get_start_end_positions(2).0, 2 * MIN_CHUNK_SIZE as u64);
-//       assert_eq!(se.get_start_end_positions(10000000).1, 1 + 10000000 * MIN_CHUNK_SIZE as u64);
-//       // check close
-//       data_map = se.close();
-//     }
-//     match data_map {
-//       datamap::DataMap::Chunks(ref chunks) => {
-//         assert_eq!(chunks.len(), 10000000);
-//         assert_eq!(my_storage.entries.len(), 10000000);
-//         for chunk_detail in chunks.iter() {
-//           assert_eq!(my_storage.has_chunk(chunk_detail.hash.to_vec()), true);
-//         }
-//       }
-//       datamap::DataMap::Content(ref content) => panic!("shall not return DataMap::Content"),
-//       datamap::DataMap::None => panic!("shall not return DataMap::None"),
-//     }
-//     // check read, write
-//     let mut new_se = SelfEncryptor::new(&mut my_storage as &mut Storage, data_map);
-//     let fetched = new_se.read(0, string_len);
-//     assert_eq!(fetched, the_string);
-//   }
-
-
-
-//      #[test]
-//     fn check_600000000_and_truncate_to_7_plus_one() {
-//     let mut my_storage = MyStorage::new();
-//     let mut data_map = datamap::DataMap::None;
-//     let string_len = (MAX_CHUNK_SIZE as u64 * 600000000);
-//     let the_string = random_string(string_len);
-//     {
-//       let mut se = SelfEncryptor::new(&mut my_storage as &mut Storage, datamap::DataMap::None);
-//       se.write(&the_string, 0);
-//       se.truncate((7*MAX_CHUNK_SIZE + 1) as u64);
-//       assert_eq!(se.get_num_chunks(), 8);
-//       assert_eq!(se.get_start_end_positions(7).1, 1 + 7 * MIN_CHUNK_SIZE as u64);
-//       // check close
-//       data_map = se.close();
-//     }
-//     match data_map {
-//       datamap::DataMap::Chunks(ref chunks) => {
-//         assert_eq!(chunks.len(), 8);
-//         assert_eq!(my_storage.entries.len(), 8);
-//         for chunk_detail in chunks.iter() {
-//           assert_eq!(my_storage.has_chunk(chunk_detail.hash.to_vec()), true);
-//         }
-//       }
-//       datamap::DataMap::Content(ref content) => panic!("shall not return DataMap::Content"),
-//       datamap::DataMap::None => panic!("shall not return DataMap::None"),
-//     }
-//   }
-
-
-
-//     #[test]
-//     fn check_8000000_and_truncate_to_4000_plus_one() {
-//     let mut my_storage = MyStorage::new();
-//     let mut data_map = datamap::DataMap::None;
-//     let string_len = (MAX_CHUNK_SIZE as u64 * 8000000);
-//     let the_string = random_string(string_len);
-//     {
-//       let mut se = SelfEncryptor::new(&mut my_storage as &mut Storage, datamap::DataMap::None);
-//       se.write(&the_string, 0);
-//       se.truncate((4000*MAX_CHUNK_SIZE + 1) as u64);
-//       assert_eq!(se.get_num_chunks(), 4001);
-//       assert_eq!(se.get_start_end_positions(4000).1, 1 + 4000 * MIN_CHUNK_SIZE as u64);
-
-//       // check close
-//       data_map = se.close();
-//     }
-//     match data_map {
-//       datamap::DataMap::Chunks(ref chunks) => {
-//         assert_eq!(chunks.len(), 4001);
-//         assert_eq!(my_storage.entries.len(), 4001);
-//         for chunk_detail in chunks.iter() {
-//           assert_eq!(my_storage.has_chunk(chunk_detail.hash.to_vec()), true);
-//         }
-//       }
-//       datamap::DataMap::Content(ref content) => panic!("shall not return DataMap::Content"),
-//       datamap::DataMap::None => panic!("shall not return DataMap::None"),
-//     }
-//   }
-// }
-=======
+  }  
+
+
+
+  #[test]
+  fn check_3_min_chunks_minus1() {
+    let mut my_storage = MyStorage::new();
+    let mut data_map = datamap::DataMap::None;
+    let string_len = (MIN_CHUNK_SIZE as u64 * 3) - 1;
+    let the_string = random_string(string_len);
+    {
+      let mut se = SelfEncryptor::new(&mut my_storage as &mut Storage, datamap::DataMap::None);
+      se.write(&the_string, 0);
+      assert_eq!(se.get_num_chunks(), 0);
+      assert_eq!(se.chunks.len(), 0);
+      assert_eq!(se.sequencer.len(), string_len as usize);
+      match se.my_datamap {
+        datamap::DataMap::Chunks(ref chunks) => panic!("shall not return DataMap::Chunks"),
+        datamap::DataMap::Content(ref content) => panic!("shall not return DataMap::Content"),
+        datamap::DataMap::None => {}
+      }
+      // check close
+      data_map = se.close();
+    }
+    match data_map {
+      datamap::DataMap::Chunks(ref chunks) => panic!("shall not return DataMap::Chunks"),
+      datamap::DataMap::Content(ref content) => { assert_eq!(content.len(), string_len as usize); }
+      datamap::DataMap::None => panic!("shall not return DataMap::None"),
+    }
+    // check read, write
+    let mut new_se = SelfEncryptor::new(&mut my_storage as &mut Storage, data_map);
+    let fetched = new_se.read(0, string_len);
+    assert_eq!(fetched, the_string);
+  }
+
+
+  #[test]
+  fn check_3_min_chunks() {
+    let mut my_storage = MyStorage::new();
+    let mut data_map = datamap::DataMap::None;
+    let the_string = random_string(MIN_CHUNK_SIZE as u64 * 3);
+    {
+      let mut se = SelfEncryptor::new(&mut my_storage as &mut Storage, datamap::DataMap::None);
+      se.write(&the_string, 0);
+      // check helper functions
+      assert_eq!(se.get_num_chunks(), 3);
+      assert_eq!(se.get_chunk_size(0), 1024);
+      assert_eq!(se.get_chunk_size(1), 1024);
+      assert_eq!(se.get_chunk_size(2), 1024);
+      assert_eq!(se.get_next_chunk_number(0), 1);
+      assert_eq!(se.get_next_chunk_number(1), 2);
+      assert_eq!(se.get_next_chunk_number(2), 0);
+      assert_eq!(se.get_previous_chunk_number(0), 2);
+      assert_eq!(se.get_previous_chunk_number(1), 0);
+      assert_eq!(se.get_previous_chunk_number(2), 1);
+      assert_eq!(se.get_start_end_positions(0).0, 0u64);
+      assert_eq!(se.get_start_end_positions(0).1, MIN_CHUNK_SIZE as u64);
+      assert_eq!(se.get_start_end_positions(1).0, MIN_CHUNK_SIZE as u64);
+      assert_eq!(se.get_start_end_positions(1).1, 2 * MIN_CHUNK_SIZE as u64);
+      assert_eq!(se.get_start_end_positions(2).0, 2 * MIN_CHUNK_SIZE as u64);
+      assert_eq!(se.get_start_end_positions(2).1, 3 * MIN_CHUNK_SIZE as u64);
+      // check close
+      data_map = se.close();
+    }
+    match data_map {
+      datamap::DataMap::Chunks(ref chunks) => {
+        assert_eq!(chunks.len(), 3);
+        assert_eq!(my_storage.entries.len(), 3);
+        for chunk_detail in chunks.iter() {
+          assert_eq!(my_storage.has_chunk(chunk_detail.hash.to_vec()), true);
+        }
+      }
+      datamap::DataMap::Content(ref content) => panic!("shall not return DataMap::Content"),
+      datamap::DataMap::None => panic!("shall not return DataMap::None"),
+    }
+    // check read, write
+    let mut new_se = SelfEncryptor::new(&mut my_storage as &mut Storage, data_map);
+    let fetched = new_se.read(0, MIN_CHUNK_SIZE as u64 * 3);
+    assert_eq!(fetched, the_string);
+  }
+
+  #[test]
+  fn check_3_min_chunks_plus1() {
+    let mut my_storage = MyStorage::new();
+    let mut data_map = datamap::DataMap::None;
+    let string_len = (MIN_CHUNK_SIZE as u64 * 3) + 1;
+    let the_string = random_string(string_len);
+    {
+      let mut se = SelfEncryptor::new(&mut my_storage as &mut Storage, datamap::DataMap::None);
+      se.write(&the_string, 0);
+      assert_eq!(se.get_num_chunks(), 3);
+      assert_eq!(se.get_chunk_size(0), 1024);
+      assert_eq!(se.get_chunk_size(1), 1024);
+      assert_eq!(se.get_chunk_size(2), 1025);
+      assert_eq!(se.get_next_chunk_number(0), 1);
+      assert_eq!(se.get_next_chunk_number(1), 2);
+      assert_eq!(se.get_next_chunk_number(2), 0);
+      assert_eq!(se.get_previous_chunk_number(0), 2);
+      assert_eq!(se.get_previous_chunk_number(1), 0);
+      assert_eq!(se.get_previous_chunk_number(2), 1);
+      assert_eq!(se.get_start_end_positions(0).0, 0u64);
+      assert_eq!(se.get_start_end_positions(0).1, MIN_CHUNK_SIZE as u64);
+      assert_eq!(se.get_start_end_positions(1).0, MIN_CHUNK_SIZE as u64);
+      assert_eq!(se.get_start_end_positions(1).1, 2 * MIN_CHUNK_SIZE as u64);
+      assert_eq!(se.get_start_end_positions(2).0, 2 * MIN_CHUNK_SIZE as u64);
+      assert_eq!(se.get_start_end_positions(2).1, 1 + 3 * MIN_CHUNK_SIZE as u64);
+      // check close
+      data_map = se.close();
+    }
+    match data_map {
+      datamap::DataMap::Chunks(ref chunks) => {
+        assert_eq!(chunks.len(), 3);
+        assert_eq!(my_storage.entries.len(), 3);
+        for chunk_detail in chunks.iter() {
+          assert_eq!(my_storage.has_chunk(chunk_detail.hash.to_vec()), true);
+        }
+      }
+      datamap::DataMap::Content(ref content) => panic!("shall not return DataMap::Content"),
+      datamap::DataMap::None => panic!("shall not return DataMap::None"),
+    }
+    // check read, write
+    let mut new_se = SelfEncryptor::new(&mut my_storage as &mut Storage, data_map);
+    let fetched = new_se.read(0, string_len);
+    assert_eq!(fetched, the_string);
+  }
+
+  #[test]
+  fn check_3_max_chunks() {
+    let mut my_storage = MyStorage::new();
+    let mut data_map = datamap::DataMap::None;
+    let string_len = MAX_CHUNK_SIZE as u64 * 3;
+    let the_string = random_string(string_len);
+    {
+      let mut se = SelfEncryptor::new(&mut my_storage as &mut Storage, datamap::DataMap::None);
+      se.write(&the_string, 0);
+      assert_eq!(se.get_num_chunks(), 3);
+      assert_eq!(se.get_chunk_size(0), MAX_CHUNK_SIZE);
+      assert_eq!(se.get_chunk_size(1), MAX_CHUNK_SIZE);
+      assert_eq!(se.get_chunk_size(2), MAX_CHUNK_SIZE);
+      assert_eq!(se.get_next_chunk_number(0), 1);
+      assert_eq!(se.get_next_chunk_number(1), 2);
+      assert_eq!(se.get_next_chunk_number(2), 0);
+      assert_eq!(se.get_previous_chunk_number(0), 2);
+      assert_eq!(se.get_previous_chunk_number(1), 0);
+      assert_eq!(se.get_previous_chunk_number(2), 1);
+      assert_eq!(se.get_start_end_positions(0).0, 0u64);
+      assert_eq!(se.get_start_end_positions(0).1, MAX_CHUNK_SIZE as u64);
+      assert_eq!(se.get_start_end_positions(1).0, MAX_CHUNK_SIZE as u64);
+      assert_eq!(se.get_start_end_positions(1).1, 2 * MAX_CHUNK_SIZE as u64);
+      assert_eq!(se.get_start_end_positions(2).0, 2 * MAX_CHUNK_SIZE as u64);
+      assert_eq!(se.get_start_end_positions(2).1, 3 * MAX_CHUNK_SIZE as u64);
+      // check close
+      data_map = se.close();
+    }
+    match data_map {
+      datamap::DataMap::Chunks(ref chunks) => {
+        assert_eq!(chunks.len(), 3);
+        assert_eq!(my_storage.entries.len(), 3);
+        for chunk_detail in chunks.iter() {
+          assert_eq!(my_storage.has_chunk(chunk_detail.hash.to_vec()), true);
+        }
+      }
+      datamap::DataMap::Content(ref content) => panic!("shall not return DataMap::Content"),
+      datamap::DataMap::None => panic!("shall not return DataMap::None"),
+    }
+    // check read, write
+    let mut new_se = SelfEncryptor::new(&mut my_storage as &mut Storage, data_map);
+    let fetched = new_se.read(0, string_len);
+    assert_eq!(fetched, the_string);
+  }
+
+  #[test]
+  fn check_3_max_chunks_plus1() {
+    let mut my_storage = MyStorage::new();
+    let mut data_map = datamap::DataMap::None;
+    let string_len = (MAX_CHUNK_SIZE as u64 * 3) + 1;
+    let the_string = random_string(string_len);
+    {
+      let mut se = SelfEncryptor::new(&mut my_storage as &mut Storage, datamap::DataMap::None);
+      se.write(&the_string, 0);
+      assert_eq!(se.get_num_chunks(), 4);
+      assert_eq!(se.get_chunk_size(0), MAX_CHUNK_SIZE);
+      assert_eq!(se.get_chunk_size(1), MAX_CHUNK_SIZE);
+      assert_eq!(se.get_chunk_size(2), MAX_CHUNK_SIZE - MIN_CHUNK_SIZE);
+      assert_eq!(se.get_chunk_size(3), MIN_CHUNK_SIZE + 1);
+      assert_eq!(se.get_next_chunk_number(0), 1);
+      assert_eq!(se.get_next_chunk_number(1), 2);
+      assert_eq!(se.get_next_chunk_number(2), 3);
+      assert_eq!(se.get_next_chunk_number(3), 0);
+      assert_eq!(se.get_previous_chunk_number(0), 3);
+      assert_eq!(se.get_previous_chunk_number(1), 0);
+      assert_eq!(se.get_previous_chunk_number(2), 1);
+      assert_eq!(se.get_previous_chunk_number(3), 2);
+      assert_eq!(se.get_start_end_positions(0).0, 0u64);
+      assert_eq!(se.get_start_end_positions(0).1, MAX_CHUNK_SIZE as u64);
+      assert_eq!(se.get_start_end_positions(1).0, MAX_CHUNK_SIZE as u64);
+      assert_eq!(se.get_start_end_positions(1).1, 2 * MAX_CHUNK_SIZE as u64);
+      assert_eq!(se.get_start_end_positions(2).0, 2 * MAX_CHUNK_SIZE as u64);
+      assert_eq!(se.get_start_end_positions(2).1, ((3 * MAX_CHUNK_SIZE) - MIN_CHUNK_SIZE) as u64);
+      // check close
+      data_map = se.close();
+    }
+    match data_map {
+      datamap::DataMap::Chunks(ref chunks) => {
+        assert_eq!(chunks.len(), 4);
+        assert_eq!(my_storage.entries.len(), 4);
+        for chunk_detail in chunks.iter() {
+          assert_eq!(my_storage.has_chunk(chunk_detail.hash.to_vec()), true);
+        }
+      }
+      datamap::DataMap::Content(ref content) => panic!("shall not return DataMap::Content"),
+      datamap::DataMap::None => panic!("shall not return DataMap::None"),
+    }
+    // check read, write
+    let mut new_se = SelfEncryptor::new(&mut my_storage as &mut Storage, data_map);
+    let fetched = new_se.read(0, string_len);
+    assert_eq!(fetched, the_string);
+  }
+
   #[test]
   fn check_7_and_a_bit_max_chunks() {
     let mut my_storage = MyStorage::new();
@@ -1701,41 +864,46 @@
   }
 
   #[test]
-  fn check_large_file_size_over_11_chunks() {
-    // has been tested for 50 chunks
-    let mut my_storage = MyStorage::new();
-    let mut data_map = datamap::DataMap::None;
-    let number_of_chunks = 11 as u32;
-    let string_len = (MAX_CHUNK_SIZE as u64 * number_of_chunks as u64) + 1024;
-    let the_string = random_string(string_len);
-    {
-      let mut se = SelfEncryptor::new(&mut my_storage as &mut Storage, datamap::DataMap::None);
-      se.write(&the_string, 0);
-      assert_eq!(se.get_num_chunks(), number_of_chunks + 1);
-      for i in 0u32..number_of_chunks {
-        // preceding and next index, wrapped around
-        let h = (i + number_of_chunks)%(number_of_chunks + 1) as u32;
-        let j = (i + 1)%(number_of_chunks + 1) as u32;
-        assert_eq!(se.get_chunk_size(i), MAX_CHUNK_SIZE);
-        assert_eq!(se.get_next_chunk_number(i), j);
-        assert_eq!(se.get_previous_chunk_number(i), h);
-        assert_eq!(se.get_start_end_positions(i).0, i as u64 * MAX_CHUNK_SIZE as u64);
-        assert_eq!(se.get_start_end_positions(i).1, j as u64 * MAX_CHUNK_SIZE as u64);
-      }
-      assert_eq!(se.get_chunk_size(number_of_chunks), MIN_CHUNK_SIZE);
-      assert_eq!(se.get_next_chunk_number(number_of_chunks), 0);
-      assert_eq!(se.get_previous_chunk_number(number_of_chunks), number_of_chunks - 1);
-      assert_eq!(se.get_start_end_positions(number_of_chunks).0, 
-                        number_of_chunks as u64 * MAX_CHUNK_SIZE as u64);
-      assert_eq!(se.get_start_end_positions(number_of_chunks).1, 
-                        ((number_of_chunks * MAX_CHUNK_SIZE) as u64 + 1024));
-      // check close
-      data_map = se.close();
-    }
-    match data_map {
-      datamap::DataMap::Chunks(ref chunks) => {
-        assert_eq!(chunks.len(), number_of_chunks as usize + 1);
-        assert_eq!(my_storage.entries.len(), number_of_chunks as usize + 1);
+  fn check_10_and_a_bit_max_chunks() {
+    let mut my_storage = MyStorage::new();
+    let mut data_map = datamap::DataMap::None;
+    let string_len = (MAX_CHUNK_SIZE as u64 * 10) + 1024;
+    let the_string = random_string(string_len);
+    {
+      let mut se = SelfEncryptor::new(&mut my_storage as &mut Storage, datamap::DataMap::None);
+      se.write(&the_string, 0);
+      assert_eq!(se.get_num_chunks(), 11);
+      assert_eq!(se.get_chunk_size(0), MAX_CHUNK_SIZE);
+      assert_eq!(se.get_chunk_size(1), MAX_CHUNK_SIZE);
+      assert_eq!(se.get_chunk_size(2), MAX_CHUNK_SIZE);
+      assert_eq!(se.get_chunk_size(3), MAX_CHUNK_SIZE);
+      assert_eq!(se.get_chunk_size(7), MAX_CHUNK_SIZE);
+      assert_eq!(se.get_chunk_size(8), MAX_CHUNK_SIZE);
+      assert_eq!(se.get_chunk_size(9), MAX_CHUNK_SIZE);
+      assert_eq!(se.get_chunk_size(6), MAX_CHUNK_SIZE);
+      assert_eq!(se.get_next_chunk_number(7), 8);
+      assert_eq!(se.get_next_chunk_number(8), 9);
+      assert_eq!(se.get_next_chunk_number(9), 10);
+      assert_eq!(se.get_next_chunk_number(10), 0);
+      assert_eq!(se.get_previous_chunk_number(4), 5);
+      assert_eq!(se.get_previous_chunk_number(6), 5);
+      assert_eq!(se.get_previous_chunk_number(5), 4);
+      assert_eq!(se.get_previous_chunk_number(4), 3);
+      assert_eq!(se.get_start_end_positions(0).0, 0u64);
+      assert_eq!(se.get_start_end_positions(0).1, MAX_CHUNK_SIZE as u64);
+      assert_eq!(se.get_start_end_positions(4).1, 5 * MAX_CHUNK_SIZE as u64);
+      assert_eq!(se.get_start_end_positions(5).1, 6 * MAX_CHUNK_SIZE as u64);
+      assert_eq!(se.get_start_end_positions(6).0, 6 * MAX_CHUNK_SIZE as u64);
+      assert_eq!(se.get_start_end_positions(2).1, 3 * MAX_CHUNK_SIZE as u64);
+      assert_eq!(se.get_start_end_positions(9).0, 10 * MAX_CHUNK_SIZE as u64);
+      assert_eq!(se.get_start_end_positions(10).1, ((10 * MAX_CHUNK_SIZE) as u64 + 1024));
+      // check close
+      data_map = se.close();
+    }
+    match data_map {
+      datamap::DataMap::Chunks(ref chunks) => {
+        assert_eq!(chunks.len(), 10);
+        assert_eq!(my_storage.entries.len(), 10);
         for chunk_detail in chunks.iter() {
           assert_eq!(my_storage.has_chunk(chunk_detail.hash.to_vec()), true);
         }
@@ -1748,5 +916,711 @@
     let fetched = new_se.read(0, string_len);
     assert_eq!(fetched, the_string);
   }
-}
->>>>>>> 4ffd35d2
+
+  
+  #[test]
+  fn check_10_and_truncate_to_5() {
+    let mut my_storage = MyStorage::new();
+    let mut data_map = datamap::DataMap::None;
+    let string_len = (MAX_CHUNK_SIZE as u64 * 10);
+    let the_string = random_string(string_len);
+    {
+    let mut se = SelfEncryptor::new(&mut my_storage as &mut Storage, datamap::DataMap::None);
+      se.write(&the_string, 0);
+      se.truncate(5*MAX_CHUNK_SIZE as u64);
+      assert_eq!(se.get_num_chunks(), 5);
+      // check close
+      data_map = se.close();
+      }
+    match data_map {
+      datamap::DataMap::Chunks(ref chunks) => {
+        assert_eq!(chunks.len(), 5);
+        assert_eq!(my_storage.entries.len(), 5);
+        for chunk_detail in chunks.iter() {
+          assert_eq!(my_storage.has_chunk(chunk_detail.hash.to_vec()), true);
+        }
+      }
+      datamap::DataMap::Content(ref content) => panic!("shall not return DataMap::Content"),
+      datamap::DataMap::None => panic!("shall not return DataMap::None"),
+    }
+  }
+
+  
+  #[test]
+  fn check_20_and_truncate_to_11() {
+    let mut my_storage = MyStorage::new();
+    let mut data_map = datamap::DataMap::None;
+    let string_len = (MAX_CHUNK_SIZE as u64 * 20);
+    let the_string = random_string(string_len);
+    {
+      let mut se = SelfEncryptor::new(&mut my_storage as &mut Storage, datamap::DataMap::None);
+      se.write(&the_string, 0);
+      se.truncate(11*MAX_CHUNK_SIZE as u64);
+      assert_eq!(se.get_num_chunks(), 11);
+      // check close
+      data_map = se.close();
+    }
+    match data_map {
+      datamap::DataMap::Chunks(ref chunks) => {
+        assert_eq!(chunks.len(), 11);
+        assert_eq!(my_storage.entries.len(), 11);
+        for chunk_detail in chunks.iter() {
+          assert_eq!(my_storage.has_chunk(chunk_detail.hash.to_vec()), true);
+        }
+      }
+      datamap::DataMap::Content(ref content) => panic!("shall not return DataMap::Content"),
+      datamap::DataMap::None => panic!("shall not return DataMap::None"),
+    }
+  }
+
+
+    #[test]
+    fn check_5_and_extend_to_7_plus_one() {
+    let mut my_storage = MyStorage::new();
+    let mut data_map = datamap::DataMap::None;
+    let string_len = (MAX_CHUNK_SIZE as u64 * 5);
+    let the_string = random_string(string_len);
+    {
+      let mut se = SelfEncryptor::new(&mut my_storage as &mut Storage, datamap::DataMap::None);
+      se.write(&the_string, 0);
+      se.truncate((7*MAX_CHUNK_SIZE + 1) as u64);
+      assert_eq!(se.get_num_chunks(), 8);
+      // check close
+      data_map = se.close();
+    }
+    match data_map {
+      datamap::DataMap::Chunks(ref chunks) => {
+        assert_eq!(chunks.len(), 8);
+        assert_eq!(my_storage.entries.len(), 8);
+        for chunk_detail in chunks.iter() {
+          assert_eq!(my_storage.has_chunk(chunk_detail.hash.to_vec()), true);
+        }
+      }
+      datamap::DataMap::Content(ref content) => panic!("shall not return DataMap::Content"),
+      datamap::DataMap::None => panic!("shall not return DataMap::None"),
+    }
+  }
+
+    #[test]
+    fn check_10_plus_one_and_extend_to_11() {
+    let mut my_storage = MyStorage::new();
+    let mut data_map = datamap::DataMap::None;
+    let string_len = (MAX_CHUNK_SIZE as u64 * 10) + 1;
+    let the_string = random_string(string_len);
+    {
+      let mut se = SelfEncryptor::new(&mut my_storage as &mut Storage, datamap::DataMap::None);
+      se.write(&the_string, 0);
+      se.truncate((10*MAX_CHUNK_SIZE + 1023) as u64);
+      assert_eq!(se.get_num_chunks(), 11);
+      // check close
+      data_map = se.close();
+    }
+    match data_map {
+      datamap::DataMap::Chunks(ref chunks) => {
+        assert_eq!(chunks.len(), 11);
+        assert_eq!(my_storage.entries.len(), 11);
+        for chunk_detail in chunks.iter() {
+          assert_eq!(my_storage.has_chunk(chunk_detail.hash.to_vec()), true);
+        }
+      }
+      datamap::DataMap::Content(ref content) => panic!("shall not return DataMap::Content"),
+      datamap::DataMap::None => panic!("shall not return DataMap::None"),
+    }
+  }
+
+  #[test]
+  fn check_100_plus_one_and_extend_to_111_plus_one() {
+    let mut my_storage = MyStorage::new();
+    let mut data_map = datamap::DataMap::None;
+    let string_len = (MAX_CHUNK_SIZE as u64 * 100) + 1;
+    let the_string = random_string(string_len);
+    {
+      let mut se = SelfEncryptor::new(&mut my_storage as &mut Storage, datamap::DataMap::None);
+      se.write(&the_string, 0);
+      se.truncate((10*MAX_CHUNK_SIZE + 1024) as u64);
+      assert_eq!(se.get_num_chunks(), 112);
+      // check close
+      data_map = se.close();
+    }
+    match data_map {
+      datamap::DataMap::Chunks(ref chunks) => {
+        assert_eq!(chunks.len(), 112);
+        assert_eq!(my_storage.entries.len(), 112);
+        for chunk_detail in chunks.iter() {
+          assert_eq!(my_storage.has_chunk(chunk_detail.hash.to_vec()), true);
+        }
+      }
+      datamap::DataMap::Content(ref content) => panic!("shall not return DataMap::Content"),
+      datamap::DataMap::None => panic!("shall not return DataMap::None"),
+    }
+  }
+
+
+  #[test]
+  fn check_30_plus_one_and_extend_to_32_plus_one() {
+    let mut my_storage = MyStorage::new();
+    let mut data_map = datamap::DataMap::None;
+    let string_len = (MAX_CHUNK_SIZE as u64 * 30);
+    let the_string = random_string(string_len);
+    {
+      let mut se = SelfEncryptor::new(&mut my_storage as &mut Storage, datamap::DataMap::None);
+      se.write(&the_string, 0);
+      se.truncate((32*MAX_CHUNK_SIZE + 1) as u64);
+      assert_eq!(se.get_num_chunks(), 32);
+      // check close
+      data_map = se.close();
+    }
+    match data_map {
+      datamap::DataMap::Chunks(ref chunks) => {
+        assert_eq!(chunks.len(), 33);
+        assert_eq!(my_storage.entries.len(), 33);
+        for chunk_detail in chunks.iter() {
+          assert_eq!(my_storage.has_chunk(chunk_detail.hash.to_vec()), true);
+        }
+      }
+      datamap::DataMap::Content(ref content) => panic!("shall not return DataMap::Content"),
+      datamap::DataMap::None => panic!("shall not return DataMap::None"),
+    }
+  }
+
+
+
+
+
+
+  #[test]
+  fn check_1000_plus_one_and_extend_to_1032() {
+    let mut my_storage = MyStorage::new();
+    let mut data_map = datamap::DataMap::None;
+    let string_len = (MIN_CHUNK_SIZE as u64 * 1000);
+    let the_string = random_string(string_len);
+    {
+      let mut se = SelfEncryptor::new(&mut my_storage as &mut Storage, datamap::DataMap::None);
+      se.write(&the_string, 0);
+      let new_file_size = 1032*MIN_CHUNK_SIZE;
+      se.truncate(new_file_size as u64);
+      assert_eq!(se.get_num_chunks(), 1032);
+      // check close
+      data_map = se.close();
+    }
+    match data_map {
+      datamap::DataMap::Chunks(ref chunks) => {
+        assert_eq!(chunks.len(), 1032);
+        assert_eq!(my_storage.entries.len(), 1032);
+        for chunk_detail in chunks.iter() {
+          assert_eq!(my_storage.has_chunk(chunk_detail.hash.to_vec()), true);
+        }
+      }
+      datamap::DataMap::Content(ref content) => panic!("shall not return DataMap::Content"),
+      datamap::DataMap::None => panic!("shall not return DataMap::None"),
+    }
+  }
+
+
+  #[test]
+  fn check_10000_plus_one_and_extend_to_20000() {
+    let mut my_storage = MyStorage::new();
+    let mut data_map = datamap::DataMap::None;
+    let string_len = (MIN_CHUNK_SIZE as u64 * 10000);
+    let the_string = random_string(string_len);
+    {
+      let mut se = SelfEncryptor::new(&mut my_storage as &mut Storage, datamap::DataMap::None);
+      se.write(&the_string, 0);
+      let new_file_size = 20000*MIN_CHUNK_SIZE;
+      se.truncate(new_file_size as u64);
+      assert_eq!(se.get_num_chunks(), 20000);
+      // check close
+      data_map = se.close();
+    }
+    match data_map {
+      datamap::DataMap::Chunks(ref chunks) => {
+        assert_eq!(chunks.len(), 20000);
+        assert_eq!(my_storage.entries.len(), 20000);
+        for chunk_detail in chunks.iter() {
+          assert_eq!(my_storage.has_chunk(chunk_detail.hash.to_vec()), true);
+        }
+      }
+      datamap::DataMap::Content(ref content) => panic!("shall not return DataMap::Content"),
+      datamap::DataMap::None => panic!("shall not return DataMap::None"),
+    }
+  }
+
+  #[test]
+  fn check_10000_and_truncate_to_5() {
+    let mut my_storage = MyStorage::new();
+    let mut data_map = datamap::DataMap::None;
+    let string_len = (MAX_CHUNK_SIZE as u64 * 10000);
+    let the_string = random_string(string_len);
+    {
+      let mut se = SelfEncryptor::new(&mut my_storage as &mut Storage, datamap::DataMap::None);
+      se.write(&the_string, 0);
+      se.truncate(5*MAX_CHUNK_SIZE as u64);
+      assert_eq!(se.get_num_chunks(), 5);
+      // check close
+      data_map = se.close();
+    }
+    match data_map {
+      datamap::DataMap::Chunks(ref chunks) => {
+        assert_eq!(chunks.len(), 5);
+        assert_eq!(my_storage.entries.len(), 5);
+        for chunk_detail in chunks.iter() {
+          assert_eq!(my_storage.has_chunk(chunk_detail.hash.to_vec()), true);
+        }
+      }
+      datamap::DataMap::Content(ref content) => panic!("shall not return DataMap::Content"),
+      datamap::DataMap::None => panic!("shall not return DataMap::None"),
+    }
+  }
+
+  
+  #[test]
+  fn check_20000_and_truncate_to_11() {
+    let mut my_storage = MyStorage::new();
+    let mut data_map = datamap::DataMap::None;
+    let string_len = (MAX_CHUNK_SIZE as u64 * 20000);
+    let the_string = random_string(string_len);
+    {
+      let mut se = SelfEncryptor::new(&mut my_storage as &mut Storage, datamap::DataMap::None);
+      se.write(&the_string, 0);
+      se.truncate(11*MAX_CHUNK_SIZE as u64);
+      assert_eq!(se.get_num_chunks(), 11);
+      // check close
+      data_map = se.close();
+    }
+    match data_map {
+      datamap::DataMap::Chunks(ref chunks) => {
+        assert_eq!(chunks.len(), 11);
+        assert_eq!(my_storage.entries.len(), 11);
+        for chunk_detail in chunks.iter() {
+          assert_eq!(my_storage.has_chunk(chunk_detail.hash.to_vec()), true);
+        }
+      }
+      datamap::DataMap::Content(ref content) => panic!("shall not return DataMap::Content"),
+      datamap::DataMap::None => panic!("shall not return DataMap::None"),
+    }
+  }
+
+
+  #[test]
+  fn check_50000_and_truncate_to_5000() {
+    let mut my_storage = MyStorage::new();
+    let mut data_map = datamap::DataMap::None;
+    let string_len = (MAX_CHUNK_SIZE as u64 * 50000);
+    let the_string = random_string(string_len);
+    {
+      let mut se = SelfEncryptor::new(&mut my_storage as &mut Storage, datamap::DataMap::None);
+      se.write(&the_string, 0);
+      se.truncate(5000*MAX_CHUNK_SIZE as u64);
+      assert_eq!(se.get_num_chunks(), 5000);
+      // check close
+      data_map = se.close();
+    }
+    match data_map {
+      datamap::DataMap::Chunks(ref chunks) => {
+        assert_eq!(chunks.len(), 5000);
+        assert_eq!(my_storage.entries.len(), 5000);
+        for chunk_detail in chunks.iter() {
+          assert_eq!(my_storage.has_chunk(chunk_detail.hash.to_vec()), true);
+        }
+      }
+      datamap::DataMap::Content(ref content) => panic!("shall not return DataMap::Content"),
+      datamap::DataMap::None => panic!("shall not return DataMap::None"),
+    }
+  }
+
+  
+  #[test]
+  fn check_90000_and_truncate_to_100() {
+    let mut my_storage = MyStorage::new();
+    let mut data_map = datamap::DataMap::None;
+    let string_len = (MAX_CHUNK_SIZE as u64 * 90000);
+    let the_string = random_string(string_len);
+    {
+      let mut se = SelfEncryptor::new(&mut my_storage as &mut Storage, datamap::DataMap::None);
+      se.write(&the_string, 0);
+      se.truncate(100*MAX_CHUNK_SIZE as u64);
+      assert_eq!(se.get_num_chunks(), 100);
+      // check close
+      data_map = se.close();
+    }
+    match data_map {
+      datamap::DataMap::Chunks(ref chunks) => {
+        assert_eq!(chunks.len(), 100);
+        assert_eq!(my_storage.entries.len(), 100);
+        for chunk_detail in chunks.iter() {
+          assert_eq!(my_storage.has_chunk(chunk_detail.hash.to_vec()), true);
+        }
+      }
+      datamap::DataMap::Content(ref content) => panic!("shall not return DataMap::Content"),
+      datamap::DataMap::None => panic!("shall not return DataMap::None"),
+    }
+  }
+
+
+
+
+  #[test]
+  fn check_100000_max_chunks() {
+    let mut my_storage = MyStorage::new();
+    let mut data_map = datamap::DataMap::None;
+    let string_len = (MAX_CHUNK_SIZE as u64 * 100000);
+    let the_string = random_string(string_len);
+    {
+      let mut se = SelfEncryptor::new(&mut my_storage as &mut Storage, datamap::DataMap::None);
+      se.write(&the_string, 0);
+      assert_eq!(se.get_num_chunks(), 100000);
+      assert_eq!(se.get_chunk_size(0), MAX_CHUNK_SIZE);
+      assert_eq!(se.get_chunk_size(1), MAX_CHUNK_SIZE);
+      assert_eq!(se.get_chunk_size(2), MAX_CHUNK_SIZE);
+      assert_eq!(se.get_chunk_size(3), MAX_CHUNK_SIZE);
+      assert_eq!(se.get_chunk_size(7), MAX_CHUNK_SIZE);
+      assert_eq!(se.get_chunk_size(8), MAX_CHUNK_SIZE);
+      assert_eq!(se.get_chunk_size(9), MAX_CHUNK_SIZE);
+      assert_eq!(se.get_chunk_size(6), MAX_CHUNK_SIZE);
+      assert_eq!(se.get_next_chunk_number(7), 8);
+      assert_eq!(se.get_next_chunk_number(8), 9);
+      assert_eq!(se.get_next_chunk_number(9), 10);
+      assert_eq!(se.get_next_chunk_number(10), 11);
+      assert_eq!(se.get_previous_chunk_number(4), 5);
+      assert_eq!(se.get_previous_chunk_number(6), 5);
+      assert_eq!(se.get_previous_chunk_number(5), 4);
+      assert_eq!(se.get_previous_chunk_number(4), 3);
+      assert_eq!(se.get_start_end_positions(0).0, 0u64);
+      assert_eq!(se.get_start_end_positions(0).1, MAX_CHUNK_SIZE as u64);
+      assert_eq!(se.get_start_end_positions(4).1, 5 * MAX_CHUNK_SIZE as u64);
+      assert_eq!(se.get_start_end_positions(5).1, 6 * MAX_CHUNK_SIZE as u64);
+      assert_eq!(se.get_start_end_positions(6).0, 6 * MAX_CHUNK_SIZE as u64);
+      assert_eq!(se.get_start_end_positions(2).1, 3 * MAX_CHUNK_SIZE as u64);
+      assert_eq!(se.get_start_end_positions(9).0, 10 * MAX_CHUNK_SIZE as u64);
+      assert_eq!(se.get_start_end_positions(10).1, ((11 * MAX_CHUNK_SIZE) as u64));
+      // check close
+      data_map = se.close();
+    }
+  }
+
+
+  #[test]
+  fn check_200000_max_chunks() {
+    let mut my_storage = MyStorage::new();
+    let mut data_map = datamap::DataMap::None;
+    let string_len = (MAX_CHUNK_SIZE as u64 * 200000);
+    let the_string = random_string(string_len);
+    {
+      let mut se = SelfEncryptor::new(&mut my_storage as &mut Storage, datamap::DataMap::None);
+      se.write(&the_string, 0);
+      assert_eq!(se.get_num_chunks(), 200000);
+      assert_eq!(se.get_chunk_size(0), MAX_CHUNK_SIZE);
+      assert_eq!(se.get_chunk_size(1), MAX_CHUNK_SIZE);
+      assert_eq!(se.get_chunk_size(2), MAX_CHUNK_SIZE);
+      assert_eq!(se.get_chunk_size(3), MAX_CHUNK_SIZE);
+      assert_eq!(se.get_chunk_size(7), MAX_CHUNK_SIZE);
+      assert_eq!(se.get_chunk_size(8), MAX_CHUNK_SIZE);
+      assert_eq!(se.get_chunk_size(9), MAX_CHUNK_SIZE);
+      assert_eq!(se.get_chunk_size(6), MAX_CHUNK_SIZE);
+      assert_eq!(se.get_next_chunk_number(7), 8);
+      assert_eq!(se.get_next_chunk_number(8), 9);
+      assert_eq!(se.get_next_chunk_number(9), 10);
+      assert_eq!(se.get_next_chunk_number(10), 11);
+      assert_eq!(se.get_previous_chunk_number(4), 5);
+      assert_eq!(se.get_previous_chunk_number(6), 5);
+      assert_eq!(se.get_previous_chunk_number(5), 4);
+      assert_eq!(se.get_previous_chunk_number(4), 3);
+      assert_eq!(se.get_start_end_positions(0).0, 0u64);
+      assert_eq!(se.get_start_end_positions(0).1, MAX_CHUNK_SIZE as u64);
+      assert_eq!(se.get_start_end_positions(4).1, 5 * MAX_CHUNK_SIZE as u64);
+      assert_eq!(se.get_start_end_positions(5).1, 6 * MAX_CHUNK_SIZE as u64);
+      assert_eq!(se.get_start_end_positions(6).0, 6 * MAX_CHUNK_SIZE as u64);
+      assert_eq!(se.get_start_end_positions(2).1, 3 * MAX_CHUNK_SIZE as u64);
+      assert_eq!(se.get_start_end_positions(9).0, 10 * MAX_CHUNK_SIZE as u64);
+      assert_eq!(se.get_start_end_positions(10).1, ((11 * MAX_CHUNK_SIZE) as u64));
+      // check close
+      data_map = se.close();
+    }
+  }
+
+
+
+
+  #[test]
+  fn check_1000000_max_chunks() {
+    let mut my_storage = MyStorage::new();
+    let mut data_map = datamap::DataMap::None;
+    let string_len = (MAX_CHUNK_SIZE as u64 * 1000000);
+    let the_string = random_string(string_len);
+    {
+      let mut se = SelfEncryptor::new(&mut my_storage as &mut Storage, datamap::DataMap::None);
+      se.write(&the_string, 0);
+      assert_eq!(se.get_num_chunks(), 1000000);
+      assert_eq!(se.get_chunk_size(0), MAX_CHUNK_SIZE);
+      assert_eq!(se.get_chunk_size(1), MAX_CHUNK_SIZE);
+      assert_eq!(se.get_chunk_size(2), MAX_CHUNK_SIZE);
+      assert_eq!(se.get_chunk_size(3), MAX_CHUNK_SIZE);
+      assert_eq!(se.get_chunk_size(7), MAX_CHUNK_SIZE);
+      assert_eq!(se.get_chunk_size(8), MAX_CHUNK_SIZE);
+      assert_eq!(se.get_chunk_size(9), MAX_CHUNK_SIZE);
+      assert_eq!(se.get_chunk_size(6), MAX_CHUNK_SIZE);
+      assert_eq!(se.get_next_chunk_number(7), 8);
+      assert_eq!(se.get_next_chunk_number(8), 9);
+      assert_eq!(se.get_next_chunk_number(9), 10);
+      assert_eq!(se.get_next_chunk_number(10), 11);
+      assert_eq!(se.get_previous_chunk_number(4), 5);
+      assert_eq!(se.get_previous_chunk_number(6), 5);
+      assert_eq!(se.get_previous_chunk_number(5), 4);
+      assert_eq!(se.get_previous_chunk_number(4), 3);
+      assert_eq!(se.get_start_end_positions(0).0, 0u64);
+      assert_eq!(se.get_start_end_positions(0).1, MAX_CHUNK_SIZE as u64);
+      assert_eq!(se.get_start_end_positions(4).1, 5 * MAX_CHUNK_SIZE as u64);
+      assert_eq!(se.get_start_end_positions(5).1, 6 * MAX_CHUNK_SIZE as u64);
+      assert_eq!(se.get_start_end_positions(6).0, 6 * MAX_CHUNK_SIZE as u64);
+      assert_eq!(se.get_start_end_positions(2).1, 3 * MAX_CHUNK_SIZE as u64);
+      assert_eq!(se.get_start_end_positions(9).0, 10 * MAX_CHUNK_SIZE as u64);
+      assert_eq!(se.get_start_end_positions(1000000).0, ((1000000 * MAX_CHUNK_SIZE) as u64));
+      // check close
+      data_map = se.close();
+    }
+  }
+
+
+  #[test]
+  fn check_5000000_max_chunks() {
+    let mut my_storage = MyStorage::new();
+    let mut data_map = datamap::DataMap::None;
+    let string_len = (MAX_CHUNK_SIZE as u64 * 5000000);
+    let the_string = random_string(string_len);
+    {
+      let mut se = SelfEncryptor::new(&mut my_storage as &mut Storage, datamap::DataMap::None);
+      se.write(&the_string, 0);
+      assert_eq!(se.get_num_chunks(), 5000000);
+      assert_eq!(se.get_chunk_size(0), MAX_CHUNK_SIZE);
+      assert_eq!(se.get_chunk_size(1), MAX_CHUNK_SIZE);
+      assert_eq!(se.get_chunk_size(2), MAX_CHUNK_SIZE);
+      assert_eq!(se.get_chunk_size(3), MAX_CHUNK_SIZE);
+      assert_eq!(se.get_chunk_size(7), MAX_CHUNK_SIZE);
+      assert_eq!(se.get_chunk_size(8), MAX_CHUNK_SIZE);
+      assert_eq!(se.get_chunk_size(9), MAX_CHUNK_SIZE);
+      assert_eq!(se.get_chunk_size(6), MAX_CHUNK_SIZE);
+      assert_eq!(se.get_next_chunk_number(7), 8);
+      assert_eq!(se.get_next_chunk_number(8), 9);
+      assert_eq!(se.get_next_chunk_number(9), 10);
+      assert_eq!(se.get_next_chunk_number(10), 11);
+      assert_eq!(se.get_previous_chunk_number(4), 5);
+      assert_eq!(se.get_previous_chunk_number(6), 5);
+      assert_eq!(se.get_previous_chunk_number(5), 4);
+      assert_eq!(se.get_previous_chunk_number(4), 3);
+      assert_eq!(se.get_start_end_positions(0).0, 0u64);
+      assert_eq!(se.get_start_end_positions(0).1, MAX_CHUNK_SIZE as u64);
+      assert_eq!(se.get_start_end_positions(4).1, 5 * MAX_CHUNK_SIZE as u64);
+      assert_eq!(se.get_start_end_positions(5).1, 6 * MAX_CHUNK_SIZE as u64);
+      assert_eq!(se.get_start_end_positions(6).0, 6 * MAX_CHUNK_SIZE as u64);
+      assert_eq!(se.get_start_end_positions(2).1, 3 * MAX_CHUNK_SIZE as u64);
+      assert_eq!(se.get_start_end_positions(9).0, 10 * MAX_CHUNK_SIZE as u64);
+      assert_eq!(se.get_start_end_positions(5000000).0, ((5000000 * MAX_CHUNK_SIZE) as u64));
+      // check close
+      data_map = se.close();
+    }
+  }
+
+
+
+
+
+  #[test]
+  fn check_300000_min_chunks_plus1() {
+    let mut my_storage = MyStorage::new();
+    let mut data_map = datamap::DataMap::None;
+    let string_len = (MIN_CHUNK_SIZE as u64 * 300000) + 1;
+    let the_string = random_string(string_len);
+    {
+      let mut se = SelfEncryptor::new(&mut my_storage as &mut Storage, datamap::DataMap::None);
+      se.write(&the_string, 0);
+      assert_eq!(se.get_num_chunks(), 300001);
+      assert_eq!(se.get_chunk_size(0), 1024);
+      assert_eq!(se.get_chunk_size(1), 1024);
+      assert_eq!(se.get_chunk_size(2), 1025);
+      assert_eq!(se.get_next_chunk_number(0), 1);
+      assert_eq!(se.get_next_chunk_number(1), 2);
+      assert_eq!(se.get_next_chunk_number(2), 0);
+      assert_eq!(se.get_previous_chunk_number(0), 2);
+      assert_eq!(se.get_previous_chunk_number(1), 0);
+      assert_eq!(se.get_previous_chunk_number(2), 1);
+      assert_eq!(se.get_start_end_positions(0).0, 0u64);
+      assert_eq!(se.get_start_end_positions(0).1, MIN_CHUNK_SIZE as u64);
+      assert_eq!(se.get_start_end_positions(1).0, MIN_CHUNK_SIZE as u64);
+      assert_eq!(se.get_start_end_positions(1).1, 2 * MIN_CHUNK_SIZE as u64);
+      assert_eq!(se.get_start_end_positions(2).0, 2 * MIN_CHUNK_SIZE as u64);
+      assert_eq!(se.get_start_end_positions(300000).1, 1 + 300000 * MIN_CHUNK_SIZE as u64);
+      // check close
+      data_map = se.close();
+    }
+    match data_map {
+      datamap::DataMap::Chunks(ref chunks) => {
+        assert_eq!(chunks.len(), 300000);
+        assert_eq!(my_storage.entries.len(), 300000);
+        for chunk_detail in chunks.iter() {
+          assert_eq!(my_storage.has_chunk(chunk_detail.hash.to_vec()), true);
+        }
+      }
+      datamap::DataMap::Content(ref content) => panic!("shall not return DataMap::Content"),
+      datamap::DataMap::None => panic!("shall not return DataMap::None"),
+    }
+    // check read, write
+    let mut new_se = SelfEncryptor::new(&mut my_storage as &mut Storage, data_map);
+    let fetched = new_se.read(0, string_len);
+    assert_eq!(fetched, the_string);
+  }
+
+
+
+  #[test]
+  fn check_500000_min_chunks_plus1() {
+    let mut my_storage = MyStorage::new();
+    let mut data_map = datamap::DataMap::None;
+    let string_len = (MIN_CHUNK_SIZE as u64 * 500000) + 1;
+    let the_string = random_string(string_len);
+    {
+      let mut se = SelfEncryptor::new(&mut my_storage as &mut Storage, datamap::DataMap::None);
+      se.write(&the_string, 0);
+      assert_eq!(se.get_num_chunks(), 500001);
+      assert_eq!(se.get_chunk_size(0), 1024);
+      assert_eq!(se.get_chunk_size(1), 1024);
+      assert_eq!(se.get_chunk_size(2), 1025);
+      assert_eq!(se.get_next_chunk_number(0), 1);
+      assert_eq!(se.get_next_chunk_number(1), 2);
+      assert_eq!(se.get_next_chunk_number(2), 0);
+      assert_eq!(se.get_previous_chunk_number(0), 2);
+      assert_eq!(se.get_previous_chunk_number(1), 0);
+      assert_eq!(se.get_previous_chunk_number(2), 1);
+      assert_eq!(se.get_start_end_positions(0).0, 0u64);
+      assert_eq!(se.get_start_end_positions(0).1, MIN_CHUNK_SIZE as u64);
+      assert_eq!(se.get_start_end_positions(1).0, MIN_CHUNK_SIZE as u64);
+      assert_eq!(se.get_start_end_positions(1).1, 2 * MIN_CHUNK_SIZE as u64);
+      assert_eq!(se.get_start_end_positions(2).0, 2 * MIN_CHUNK_SIZE as u64);
+      assert_eq!(se.get_start_end_positions(500000).1, 1 + 500000 * MIN_CHUNK_SIZE as u64);
+      // check close
+      data_map = se.close();
+    }
+    match data_map {
+      datamap::DataMap::Chunks(ref chunks) => {
+        assert_eq!(chunks.len(), 500000);
+        assert_eq!(my_storage.entries.len(), 500000);
+        for chunk_detail in chunks.iter() {
+          assert_eq!(my_storage.has_chunk(chunk_detail.hash.to_vec()), true);
+        }
+      }
+      datamap::DataMap::Content(ref content) => panic!("shall not return DataMap::Content"),
+      datamap::DataMap::None => panic!("shall not return DataMap::None"),
+    }
+    // check read, write
+    let mut new_se = SelfEncryptor::new(&mut my_storage as &mut Storage, data_map);
+    let fetched = new_se.read(0, string_len);
+    assert_eq!(fetched, the_string);
+  }
+
+
+
+    #[test]
+  fn check_10000000_min_chunks_plus1() {
+    let mut my_storage = MyStorage::new();
+    let mut data_map = datamap::DataMap::None;
+    let string_len = (MIN_CHUNK_SIZE as u64 * 10000000) + 1;
+    let the_string = random_string(string_len);
+    {
+      let mut se = SelfEncryptor::new(&mut my_storage as &mut Storage, datamap::DataMap::None);
+      se.write(&the_string, 0);
+      assert_eq!(se.get_num_chunks(), 10000001);
+      assert_eq!(se.get_chunk_size(0), 1024);
+      assert_eq!(se.get_chunk_size(1), 1024);
+      assert_eq!(se.get_chunk_size(2), 1025);
+      assert_eq!(se.get_next_chunk_number(0), 1);
+      assert_eq!(se.get_next_chunk_number(1), 2);
+      assert_eq!(se.get_next_chunk_number(2), 0);
+      assert_eq!(se.get_previous_chunk_number(0), 2);
+      assert_eq!(se.get_previous_chunk_number(1), 0);
+      assert_eq!(se.get_previous_chunk_number(2), 1);
+      assert_eq!(se.get_start_end_positions(0).0, 0u64);
+      assert_eq!(se.get_start_end_positions(0).1, MIN_CHUNK_SIZE as u64);
+      assert_eq!(se.get_start_end_positions(1).0, MIN_CHUNK_SIZE as u64);
+      assert_eq!(se.get_start_end_positions(1).1, 2 * MIN_CHUNK_SIZE as u64);
+      assert_eq!(se.get_start_end_positions(2).0, 2 * MIN_CHUNK_SIZE as u64);
+      assert_eq!(se.get_start_end_positions(10000000).1, 1 + 10000000 * MIN_CHUNK_SIZE as u64);
+      // check close
+      data_map = se.close();
+    }
+    match data_map {
+      datamap::DataMap::Chunks(ref chunks) => {
+        assert_eq!(chunks.len(), 10000000);
+        assert_eq!(my_storage.entries.len(), 10000000);
+        for chunk_detail in chunks.iter() {
+          assert_eq!(my_storage.has_chunk(chunk_detail.hash.to_vec()), true);
+        }
+      }
+      datamap::DataMap::Content(ref content) => panic!("shall not return DataMap::Content"),
+      datamap::DataMap::None => panic!("shall not return DataMap::None"),
+    }
+    // check read, write
+    let mut new_se = SelfEncryptor::new(&mut my_storage as &mut Storage, data_map);
+    let fetched = new_se.read(0, string_len);
+    assert_eq!(fetched, the_string);
+  }
+
+
+
+     #[test]
+    fn check_600000000_and_truncate_to_7_plus_one() {
+    let mut my_storage = MyStorage::new();
+    let mut data_map = datamap::DataMap::None;
+    let string_len = (MAX_CHUNK_SIZE as u64 * 600000000);
+    let the_string = random_string(string_len);
+    {
+      let mut se = SelfEncryptor::new(&mut my_storage as &mut Storage, datamap::DataMap::None);
+      se.write(&the_string, 0);
+      se.truncate((7*MAX_CHUNK_SIZE + 1) as u64);
+      assert_eq!(se.get_num_chunks(), 8);
+      assert_eq!(se.get_start_end_positions(7).1, 1 + 7 * MIN_CHUNK_SIZE as u64);
+      // check close
+      data_map = se.close();
+    }
+    match data_map {
+      datamap::DataMap::Chunks(ref chunks) => {
+        assert_eq!(chunks.len(), 8);
+        assert_eq!(my_storage.entries.len(), 8);
+        for chunk_detail in chunks.iter() {
+          assert_eq!(my_storage.has_chunk(chunk_detail.hash.to_vec()), true);
+        }
+      }
+      datamap::DataMap::Content(ref content) => panic!("shall not return DataMap::Content"),
+      datamap::DataMap::None => panic!("shall not return DataMap::None"),
+    }
+  }
+
+
+
+    #[test]
+    fn check_8000000_and_truncate_to_4000_plus_one() {
+    let mut my_storage = MyStorage::new();
+    let mut data_map = datamap::DataMap::None;
+    let string_len = (MAX_CHUNK_SIZE as u64 * 8000000);
+    let the_string = random_string(string_len);
+    {
+      let mut se = SelfEncryptor::new(&mut my_storage as &mut Storage, datamap::DataMap::None);
+      se.write(&the_string, 0);
+      se.truncate((4000*MAX_CHUNK_SIZE + 1) as u64);
+      assert_eq!(se.get_num_chunks(), 4001);
+      assert_eq!(se.get_start_end_positions(4000).1, 1 + 4000 * MIN_CHUNK_SIZE as u64);
+
+      // check close
+      data_map = se.close();
+    }
+    match data_map {
+      datamap::DataMap::Chunks(ref chunks) => {
+        assert_eq!(chunks.len(), 4001);
+        assert_eq!(my_storage.entries.len(), 4001);
+        for chunk_detail in chunks.iter() {
+          assert_eq!(my_storage.has_chunk(chunk_detail.hash.to_vec()), true);
+        }
+      }
+      datamap::DataMap::Content(ref content) => panic!("shall not return DataMap::Content"),
+      datamap::DataMap::None => panic!("shall not return DataMap::None"),
+    }
+  }
+}