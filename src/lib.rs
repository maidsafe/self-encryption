/*  Copyright 2014 MaidSafe.net limited

    This MaidSafe Software is licensed to you under (1) the MaidSafe.net Commercial License,
    version 1.0 or later, or (2) The General Public License (GPL), version 3, depending on which
    licence you accepted on initial access to the Software (the "Licences").

    By contributing code to the MaidSafe Software, or to this project generally, you agree to be
    bound by the terms of the MaidSafe Contributor Agreement, version 1.0, found in the root
    directory of this project at LICENSE, COPYING and CONTRIBUTOR respectively and also
    available at: http://www.maidsafe.net/licenses

    Unless required by applicable law or agreed to in writing, the MaidSafe Software distributed
    under the GPL Licence is distributed on an "AS IS" BASIS, WITHOUT WARRANTIES OR CONDITIONS
    OF ANY KIND, either express or implied.

    See the Licences for the specific language governing permissions and limitations relating to
    use of the MaidSafe
    Software.                                                                 */

//! A file **content** self encryptor
//! 
//! This library will provide convergent encryption on file based data and produce a 
//! ```DataMap``` type and several chunks of data. Each chunk is max 1Mb in size
//! and has a name. This name is the ``Sah512``` of the content. This allows the chunks
//! to be confirmed and if using size and Hash checks then there is a high degree of certainty
//! in the data validity. 
//! 
//! # Use
//! To use this lib you must implement two trait functions (another later), these are to allow 
//! get_chunk and put_chunk from storage.
//!
//! ```rust
//!
//! impl Storage for SelfEncryptor {
//!   fn put_chunk(&self, name: Vec<u8>, content: Vec<u8>) {
//!   // .... your code here 
//!   }
//!   fn get_chunk(&self, name: Vec<u8>)->Vec<u8> {
//!   // .... your code here 
//!   }
//! }
//!
//! ### Examples
//!
//! ```rust
//! extern crate self_encryption;
//!
//! # fn main() {}
//! ```
//!

#![doc(html_logo_url = "http://maidsafe.net/img/Resources/branding/maidsafe_logo.fab2.png",
       html_favicon_url = "http://maidsafe.net/img/favicon.ico",
       html_root_url = "http://doc.rust-lang.org/log/")]
#![warn(missing_docs)]
// FIXME(dirvine) Remove this attribute below when io is upgraded  :01/03/2015
#![feature(old_io, collections, slicing_syntax)]

extern crate rand;
extern crate crypto;
//use self::rand::Rng;
//use std::collections::HashMap;
use std::cmp;
use std::old_io::TempDir;
// this is pub to test the tests dir integration tests these are temp and need to be
// replaced with actual integration tests and this should be private
mod encryption;
/// Holds pre and post encryption hashes as well as original chunk size
pub mod datamap;

pub static MAX_CHUNK_SIZE: u32 = 1024*1024;
pub static MIN_CHUNK_SIZE: u32 = 1024;
  /// Will use a tempdir to stream un procesed data, although this is done vie AES streaming with 
  /// a randome key and IV
  pub fn create_temp_dir() ->TempDir {
    match TempDir::new("self_encryptor") {
      Ok(dir) => dir,
        Err(e) => panic!("couldn't create temporary directory: {}", e)
    }
  }

#[derive(PartialEq, Eq, PartialOrd, Ord)] 
enum ChunkStatus {
    ToBeHashed,
    ToBeEncrypted,
    AlreadyEncrypted
  }

#[derive(PartialEq, Eq, PartialOrd, Ord)] 
enum ChunkLocation {
    InSequencer,
    OnDisk,  // therefor only being used as read cache`
    Remote

}
pub struct Chunk { pub name:  Vec<u8>, pub content: Vec<u8> }

#[derive(PartialEq, Eq, PartialOrd, Ord)] 
struct Chunks { number: u32 , status: ChunkStatus, location: ChunkLocation }

/* impl PartialEq for Chunks { */
/*     fn eq(&self, other: &Rhs) -> bool { */
/*       self.number == other.number */
/*     } */
/*   } */
/* impl PartialOrd for Chunks { */
/*     fn le(mut self) { */
/*       self.sort_by(|a, b| a.number.cmp(&b.number)); */
/*     } */
/*   } */

trait Storage {
    fn put_chunk(&self, name: Vec<u8>, content: Vec<u8>);
    fn get_chunk(&self, name: Vec<u8>)->Vec<u8>;
}
/// This is the encryption object and all file handling should be done via this as the low level 
/// mechanism to read and write *content* this library has no knowledge of file metadata. This is
/// a library to ensure content is secured 
pub struct SelfEncryptor {
  my_datamap: datamap::DataMap,
<<<<<<< HEAD
=======
  get_chunk: Box<FnMut(Vec<u8>)->Chunk + 'static>, 
  put_chunk: Box<FnMut(Chunk)->() + 'static>,
>>>>>>> 9c9b18ab
  chunks: Vec<Chunks>,
  sequencer: Vec<u8>,
  tempdir : TempDir, 
  file_size: u64,
  closed: bool,
  }

impl SelfEncryptor {
  //! constructor for encryptor object
  //! Each SelfEncryptor is used for a single file.
  //! The parameters are a DataMap a Get and Put functor. 
  //! the get and put functors should be passed to this library to 
  //! allow the SelfEncryptor to store encrypted chunks and retrieve these 
  //! when necessary.
  /// This is the only constructor, if new file use DataMap::None as first param
<<<<<<< HEAD
  pub fn new<Storage>(my_datamap: datamap::DataMap)-> SelfEncryptor { 
    SelfEncryptor{my_datamap: my_datamap, chunks: Vec::new(), sequencer: Vec::with_capacity(1024 * 1024 * 100 as usize), tempdir: create_temp_dir(), file_size: 0, closed: false}
=======
  pub fn new<Get: 'static , Put: 'static>(my_datamap: datamap::DataMap, get_chunk: Get, put_chunk: Put)-> SelfEncryptor 
    where Get: FnMut(Vec<u8>)->Chunk, Put: FnMut(Chunk)->() {
    let get_ptr = Box::new(get_chunk);
    let put_ptr = Box::new(put_chunk);
    SelfEncryptor{my_datamap: my_datamap, get_chunk: get_ptr, put_chunk: put_ptr, chunks: Vec::new(), sequencer: Vec::with_capacity(1024 * 1024 * 100 as usize), tempdir: create_temp_dir(), file_size: 0, closed: false}
>>>>>>> 9c9b18ab
    }
  
  /// Write method mirrors a posix type write mechanism
  /// loosly mimics filsystem interface for easy connection to FUSE like 
  /// programs as well as fine grained access to system level libraries for developers.
  pub fn write(&mut self, data: &str, position: u64) {
    if self.closed { panic!("Encryptor closed, you must start a new Encryptor::new()") }
    let new_size = cmp::max(self.file_size , data.len() as u64 + position);
    self.prepare_window(data.len() as u64, position, true);
    for i in 0..data.len()   {
        self.sequencer[position as usize + i] = data.as_bytes()[i];
      }

    self.file_size = new_size;
  }
  /// return string, this is a change fomr existing API wehre we used c type const char * 
  pub fn read(&mut self, position: u64, length: u64)-> String {
    if self.closed { panic!("Encryptor closed, you must start a new Encryptor::new()") }
    self.prepare_window(length, position, false);
    let mut data = String::with_capacity(length as usize);
      for i in (0..length) {
            data.push(self.sequencer[(position + i) as usize] as char);
      }
      data
      // TODO(dirvine)  this can be reduced to a single line with functional style (map range)  :01/03/2015
  }
  pub fn truncate(&self, position: u64) {
    
    
  }
  
  /// current file size as is known by encryptor
  pub fn len(&self)->u64 {
    self.file_size
  } 
  
  /// Prepere a sliding window to ensure there are enouch chunk slots for write
  /// will possibly readin some chunks from external storage
  fn prepare_window(&mut self, length: u64, position: u64, write: bool) {
    if  (length + position) as usize > self.sequencer.len() {
      self.sequencer.resize((length + position) as usize, 0u8);
    }
    if self.file_size < (3 * MIN_CHUNK_SIZE) as u64 { return }
    let mut first_chunk = self.get_chunk_number(position);
    let mut last_chunk = self.get_chunk_number(position + length);
    if write && self.sequencer.len() < (position + length) as usize {
      self.sequencer.resize((length + position) as usize, 0u8);
    }  
    if self.file_size < (3 * MAX_CHUNK_SIZE) as u64 {
      first_chunk = 0;
      last_chunk = 3; 
    } else {
      for _ in (1..2) {
        if last_chunk < self.get_num_chunks() { last_chunk += 1; }
      }  
    }
    // [TODO]: Thread next - 2015-02-28 06:09pm 
    for i in (first_chunk..last_chunk) {
    let mut tmp_chunks = Vec::new();
      for itr in  self.chunks.iter() {
        if itr.number == i  {
          let mut pos = self.get_start_end_positions(i).0;
          if itr.location == ChunkLocation::Remote  { 
            let vec : Vec<u8> = self.decrypt_chunk(i);
            for itr2 in vec.iter() {
              self.sequencer[pos as usize] = *itr2;
              pos += 1;
            }
          }

        } else {
          if write { tmp_chunks.push(Chunks{number: i, status: ChunkStatus::ToBeHashed, location: ChunkLocation::InSequencer}); }
          else { tmp_chunks.push(Chunks{number: i, status: ChunkStatus::AlreadyEncrypted, location: ChunkLocation::InSequencer}); }  

        }
      }
      self.chunks.append(&mut tmp_chunks);
    }
  }
 // [TODO]: use fixed width arrays here, derived from key size of cipher used (compile time) - 2015-03-02 01:01am 
  fn get_pad_iv_key(&self, chunk_number: u32)->(Vec<u8>, Vec<u8>, Vec<u8>) {
    let vec : Vec<u8> = self.my_datamap.get_sorted_chunks()[chunk_number as usize].pre_hash.clone();
    let n_1_vec : Vec<u8> = self.my_datamap.get_sorted_chunks()[self.get_previous_chunk_number(chunk_number - 1) as usize].pre_hash.clone();
    let n_2_vec : Vec<u8> = self.my_datamap.get_sorted_chunks()[self.get_previous_chunk_number(chunk_number - 2) as usize].pre_hash.clone();

     (vec + &n_1_vec[48..64] + &n_2_vec[..] , n_1_vec[0..32].to_vec() , n_1_vec[32..48].to_vec()) 
  }
  

  fn decrypt_chunk(&self, chunk_number : u32)->Vec<u8> {
    let name = self.my_datamap.get_sorted_chunks()[chunk_number as usize].hash.clone();
    // [TODO]: work out passing functors properly - 2015-03-02 07:00pm 
    let content = Vec::<u8>::new(); //  self.get_chunk(name);
        Vec::<u8>::new()

        
        }

  // Helper methods
  fn get_num_chunks(&self)->u32 {
    if self.file_size  < (3 * MIN_CHUNK_SIZE as u64) { return 0 }
    if self.file_size  < (3 * MAX_CHUNK_SIZE as u64) { return 3 }
    if self.file_size  % MAX_CHUNK_SIZE as u64 == 0 {
      return (self.file_size / MAX_CHUNK_SIZE as u64) as u32 
    } else {
      return (self.file_size / MAX_CHUNK_SIZE as u64 + 1) as u32
    }
  }

  fn get_chunk_size(&self, chunk_number: u32)->u32 {
    if self.file_size < 3 * MIN_CHUNK_SIZE as u64 { return 0u32 }
    if self.file_size < 3 * MAX_CHUNK_SIZE as u64 { 
      if chunk_number < 2 { 
        return (self.file_size / 3) as u32 
      } else {
        return (self.file_size - (2 * self.file_size / 3)) as u32 
      }
    }
    if chunk_number < self.get_num_chunks() - 2 { return MAX_CHUNK_SIZE }
    let remainder :u32 = (self.file_size % MAX_CHUNK_SIZE as u64) as u32;
    let penultimate :bool = (SelfEncryptor::get_num_chunks(self) - 2) == chunk_number;
    if remainder == 0 { return MAX_CHUNK_SIZE }
    if remainder < MIN_CHUNK_SIZE {
       if penultimate { 
         return MAX_CHUNK_SIZE - MIN_CHUNK_SIZE 
       } else { 
         return MIN_CHUNK_SIZE + remainder } 
     } else {
       if penultimate { return MAX_CHUNK_SIZE } else { return remainder }
     }
    
  }

  fn get_start_end_positions(&self, chunk_number :u32)->(u64, u64) {
   if self.get_num_chunks() == 0 { return (0,0) } 
   let mut start :u64;
   let penultimate = (self.get_num_chunks() - 2) == chunk_number;
   let last = (self.get_chunk_size(0) - 1) == chunk_number; 
   if last {
     start = (self.get_chunk_size(0) * (chunk_number - 2) + self.get_chunk_size(chunk_number - 2) +
       self.get_chunk_size(chunk_number - 1)) as u64;
   } else if penultimate {
     start = (self.get_chunk_size(0) * (chunk_number - 1) + self.get_chunk_size(chunk_number - 1)) as u64;
   } else {
     start = (self.get_chunk_size(0) * chunk_number) as u64;
   }
    (start, (start + self.get_chunk_size(chunk_number) as u64))
    }
  
  fn get_next_chunk_number(&self, chunk_number : u32)->u32 {
    if self.get_num_chunks() == 0 { return 0u32 }
    (self.get_num_chunks() + chunk_number + 1) % self.get_num_chunks()
    }

  fn get_previous_chunk_number(&self, chunk_number :u32)->u32 {
    if self.get_num_chunks() == 0 { return 0u32 }
    (self.get_num_chunks() + chunk_number - 1) % self.get_num_chunks()
       
  }

  fn get_chunk_number(&self, position: u64)->u32 {
    if self.get_num_chunks() == 0 { return 0u32 }
    (position / self.get_chunk_size(0) as u64) as u32
    }
     

}

#[cfg(test)]

mod test {
  use super::*;

fn random_string(length: u64) -> String {
        (0..length).map(|_| (0x20u8 + (super::rand::random::<f32>() * 96.0) as u8) as char).collect()
  }


#[test]
fn check_write() {
  let mut se = SelfEncryptor::new(datamap::DataMap::None, |_| {Chunk{name: Vec::<u8>::new(), content: Vec::<u8>::new() }} , |_|{});
  se.write(&random_string(3), 5u64);
  assert_eq!(se.file_size, 8u64);
}

#[test]
fn check_helper_3_min_chunks() {
  let mut se = SelfEncryptor::new(datamap::DataMap::None, |_| {Chunk{name: Vec::<u8>::new(), content: Vec::<u8>::new() }} , |_|{});
  se.write(&random_string(MIN_CHUNK_SIZE as u64 * 3), 0);
  assert_eq!(se.get_num_chunks(), 3);
  assert_eq!(se.get_chunk_size(0), 1024);
  assert_eq!(se.get_chunk_size(1), 1024);
  assert_eq!(se.get_chunk_size(2), 1024);
  assert_eq!(se.get_next_chunk_number(0), 1);
  assert_eq!(se.get_next_chunk_number(1), 2);
  assert_eq!(se.get_next_chunk_number(2), 0);
  assert_eq!(se.get_previous_chunk_number(0), 2);
  assert_eq!(se.get_previous_chunk_number(1), 0);
  assert_eq!(se.get_previous_chunk_number(2), 1);
  assert_eq!(se.get_start_end_positions(0).0, 0u64);
  assert_eq!(se.get_start_end_positions(0).1, MIN_CHUNK_SIZE as u64);
  assert_eq!(se.get_start_end_positions(1).0, MIN_CHUNK_SIZE as u64);
  assert_eq!(se.get_start_end_positions(1).1, 2 * MIN_CHUNK_SIZE as u64);
  assert_eq!(se.get_start_end_positions(2).0, 2 * MIN_CHUNK_SIZE as u64);
  assert_eq!(se.get_start_end_positions(2).1, 3 * MIN_CHUNK_SIZE as u64);
}
#[test]
fn check_helper_3_min_chunks_plus1() {
  let mut se = SelfEncryptor::new(datamap::DataMap::None, |_| {Chunk{name: Vec::<u8>::new(), content: Vec::<u8>::new() }} , |_|{});
  se.write(&random_string((MIN_CHUNK_SIZE as u64 * 3) + 1), 0);
  assert_eq!(se.get_num_chunks(), 3);
  assert_eq!(se.get_chunk_size(0), 1024);
  assert_eq!(se.get_chunk_size(1), 1024);
  assert_eq!(se.get_chunk_size(2), 1025);
  assert_eq!(se.get_next_chunk_number(0), 1);
  assert_eq!(se.get_next_chunk_number(1), 2);
  assert_eq!(se.get_next_chunk_number(2), 0);
  assert_eq!(se.get_previous_chunk_number(0), 2);
  assert_eq!(se.get_previous_chunk_number(1), 0);
  assert_eq!(se.get_previous_chunk_number(2), 1);
  assert_eq!(se.get_start_end_positions(0).0, 0u64);
  assert_eq!(se.get_start_end_positions(0).1, MIN_CHUNK_SIZE as u64);
  assert_eq!(se.get_start_end_positions(1).0, MIN_CHUNK_SIZE as u64);
  assert_eq!(se.get_start_end_positions(1).1, 2 * MIN_CHUNK_SIZE as u64);
  assert_eq!(se.get_start_end_positions(2).0, 2 * MIN_CHUNK_SIZE as u64);
  assert_eq!(se.get_start_end_positions(2).1, 1 + 3 * MIN_CHUNK_SIZE as u64);
}

#[test]
fn check_helper_3_max_chunks() {
  let mut se = SelfEncryptor::new(datamap::DataMap::None, |_| {Chunk{name: Vec::<u8>::new(), content: Vec::<u8>::new() }} , |_|{});
  se.write(&random_string(MAX_CHUNK_SIZE as u64 * 3), 0);
  assert_eq!(se.get_num_chunks(), 3);
  assert_eq!(se.get_chunk_size(0), MAX_CHUNK_SIZE);
  assert_eq!(se.get_chunk_size(1), MAX_CHUNK_SIZE);
  assert_eq!(se.get_chunk_size(2), MAX_CHUNK_SIZE);
  assert_eq!(se.get_next_chunk_number(0), 1);
  assert_eq!(se.get_next_chunk_number(1), 2);
  assert_eq!(se.get_next_chunk_number(2), 0);
  assert_eq!(se.get_previous_chunk_number(0), 2);
  assert_eq!(se.get_previous_chunk_number(1), 0);
  assert_eq!(se.get_previous_chunk_number(2), 1);
  assert_eq!(se.get_start_end_positions(0).0, 0u64);
  assert_eq!(se.get_start_end_positions(0).1, MAX_CHUNK_SIZE as u64);
  assert_eq!(se.get_start_end_positions(1).0, MAX_CHUNK_SIZE as u64);
  assert_eq!(se.get_start_end_positions(1).1, 2 * MAX_CHUNK_SIZE as u64);
  assert_eq!(se.get_start_end_positions(2).0, 2 * MAX_CHUNK_SIZE as u64);
  assert_eq!(se.get_start_end_positions(2).1, 3 * MAX_CHUNK_SIZE as u64);
}
#[test]
fn check_helper_3_max_chunks_plus1() {
  let mut se = SelfEncryptor::new(datamap::DataMap::None, |_| {Chunk{name: Vec::<u8>::new(), content: Vec::<u8>::new() }} , |_|{});
  se.write(&random_string((MAX_CHUNK_SIZE as u64 * 3) + 1), 0);
  assert_eq!(se.get_num_chunks(), 4);
  assert_eq!(se.get_chunk_size(0), MAX_CHUNK_SIZE);
  assert_eq!(se.get_chunk_size(1), MAX_CHUNK_SIZE);
  assert_eq!(se.get_chunk_size(2), MAX_CHUNK_SIZE - MIN_CHUNK_SIZE);
  assert_eq!(se.get_chunk_size(3), MIN_CHUNK_SIZE +1);
  assert_eq!(se.get_next_chunk_number(0), 1);
  assert_eq!(se.get_next_chunk_number(1), 2);
  assert_eq!(se.get_next_chunk_number(2), 3);
  assert_eq!(se.get_next_chunk_number(3), 0);
  assert_eq!(se.get_previous_chunk_number(0), 3);
  assert_eq!(se.get_previous_chunk_number(1), 0);
  assert_eq!(se.get_previous_chunk_number(2), 1);
  assert_eq!(se.get_previous_chunk_number(3), 2);
  assert_eq!(se.get_start_end_positions(0).0, 0u64);
  assert_eq!(se.get_start_end_positions(0).1, MAX_CHUNK_SIZE as u64);
  assert_eq!(se.get_start_end_positions(1).0, MAX_CHUNK_SIZE as u64);
  assert_eq!(se.get_start_end_positions(1).1, 2 * MAX_CHUNK_SIZE as u64);
  assert_eq!(se.get_start_end_positions(2).0, 2 * MAX_CHUNK_SIZE as u64);
  assert_eq!(se.get_start_end_positions(2).1, ((3 * MAX_CHUNK_SIZE) - MIN_CHUNK_SIZE) as u64);
}

#[test]
fn check_helper_7_and_a_bit_max_chunks() {
  let mut se = SelfEncryptor::new(datamap::DataMap::None, |_| {Chunk{name: Vec::<u8>::new(), content: Vec::<u8>::new() }} , |_|{});
  se.write(&random_string((MAX_CHUNK_SIZE as u64 * 7) + 1024), 0);
  assert_eq!(se.get_num_chunks(), 8);
  assert_eq!(se.get_chunk_size(0), MAX_CHUNK_SIZE);
  assert_eq!(se.get_chunk_size(1), MAX_CHUNK_SIZE);
  assert_eq!(se.get_chunk_size(2), MAX_CHUNK_SIZE);
  assert_eq!(se.get_chunk_size(3), MAX_CHUNK_SIZE);
  assert_eq!(se.get_next_chunk_number(0), 1);
  assert_eq!(se.get_next_chunk_number(1), 2);
  assert_eq!(se.get_next_chunk_number(2), 3);
  assert_eq!(se.get_next_chunk_number(3), 4);
  assert_eq!(se.get_previous_chunk_number(0), 7);
  assert_eq!(se.get_previous_chunk_number(1), 0);
  assert_eq!(se.get_previous_chunk_number(2), 1);
  assert_eq!(se.get_previous_chunk_number(3), 2);
  assert_eq!(se.get_start_end_positions(0).0, 0u64);
  assert_eq!(se.get_start_end_positions(0).1, MAX_CHUNK_SIZE as u64);
  assert_eq!(se.get_start_end_positions(1).0, MAX_CHUNK_SIZE as u64);
  assert_eq!(se.get_start_end_positions(1).1, 2 * MAX_CHUNK_SIZE as u64);
  assert_eq!(se.get_start_end_positions(2).0, 2 * MAX_CHUNK_SIZE as u64);
  assert_eq!(se.get_start_end_positions(2).1, 3 * MAX_CHUNK_SIZE as u64);
  assert_eq!(se.get_start_end_positions(3).0, 3 * MAX_CHUNK_SIZE as u64);
  assert_eq!(se.get_start_end_positions(7).1, ((7 * MAX_CHUNK_SIZE) as u64 + 1024));
}
}<|MERGE_RESOLUTION|>--- conflicted
+++ resolved
@@ -118,11 +118,6 @@
 /// a library to ensure content is secured 
 pub struct SelfEncryptor {
   my_datamap: datamap::DataMap,
-<<<<<<< HEAD
-=======
-  get_chunk: Box<FnMut(Vec<u8>)->Chunk + 'static>, 
-  put_chunk: Box<FnMut(Chunk)->() + 'static>,
->>>>>>> 9c9b18ab
   chunks: Vec<Chunks>,
   sequencer: Vec<u8>,
   tempdir : TempDir, 
@@ -138,16 +133,8 @@
   //! allow the SelfEncryptor to store encrypted chunks and retrieve these 
   //! when necessary.
   /// This is the only constructor, if new file use DataMap::None as first param
-<<<<<<< HEAD
   pub fn new<Storage>(my_datamap: datamap::DataMap)-> SelfEncryptor { 
     SelfEncryptor{my_datamap: my_datamap, chunks: Vec::new(), sequencer: Vec::with_capacity(1024 * 1024 * 100 as usize), tempdir: create_temp_dir(), file_size: 0, closed: false}
-=======
-  pub fn new<Get: 'static , Put: 'static>(my_datamap: datamap::DataMap, get_chunk: Get, put_chunk: Put)-> SelfEncryptor 
-    where Get: FnMut(Vec<u8>)->Chunk, Put: FnMut(Chunk)->() {
-    let get_ptr = Box::new(get_chunk);
-    let put_ptr = Box::new(put_chunk);
-    SelfEncryptor{my_datamap: my_datamap, get_chunk: get_ptr, put_chunk: put_ptr, chunks: Vec::new(), sequencer: Vec::with_capacity(1024 * 1024 * 100 as usize), tempdir: create_temp_dir(), file_size: 0, closed: false}
->>>>>>> 9c9b18ab
     }
   
   /// Write method mirrors a posix type write mechanism
