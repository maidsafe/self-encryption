--- conflicted
+++ resolved
@@ -10,11 +10,6 @@
 license = "GPL-3.0"
 homepage = "http://www.maidsafe.net"
 
-[dependencies]
-rand = "*"
-tempdir = "*"
-<<<<<<< HEAD
-
 [lib]
 name = "self_encryption"
 bench = false
@@ -24,10 +19,10 @@
 path = "examples/self_encryption/main.rs"
 test = false
 bench = false
-=======
-docopt_macros = "*"
-rustc-serialize = "*"
+
+[dependencies]
+rand = "*"
+tempdir = "*"
 
 [dependencies.rust-crypto]
-git="https://github.com/dirvine/rust-crypto"
->>>>>>> db07a302
+git="https://github.com/dirvine/rust-crypto"